var fs = require('fs-extra');

let wc = JSON.parse(fs.readFileSync(`${__dirname}/../temp/custom-elements.json`));

const primitives = new Set(['string', 'boolean', 'number', 'any', 'void', 'null', 'undefined']);

const gaTags = new Set([
  'person',
  'person-card',
  'agenda',
  'get',
  'login',
  'people-picker',
  'people',
  'tasks',
  'teams-channel-picker',
  'todo',
  'file',
  'file-list',
  'file-grid',
  'file-list-composite',
  'picker',
<<<<<<< HEAD
  'theme-toggle',
  'spinner'
=======
  'taxonomy-picker',
  'theme-toggle',
  'search-box',
  'search-results'
>>>>>>> 511e05b9
]);
const outputFileName = 'react';

const generateTags = (tags, fileName) => {
  const mgtComponentImports = new Set();
  const mgtElementImports = new Set();
  let output = '';

  const wrappers = [];

  const customTags = [];
  for (const module of wc.modules) {
    for (const d of module.declarations) {
      if (d.customElement && d.tagName && tags.has(d.tagName)) {
        customTags.push(d);
      }
    }
  }

  const removeGenericTypeDecoration = type => {
    if (type.endsWith('[]')) {
      return type.substring(0, type.length - 2);
    } else if (type.startsWith('Array<')) {
      return removeGenericTypeDecoration(type.substring(6, type.length - 1));
    } else if (type.startsWith('CustomEvent<')) {
      return removeGenericTypeDecoration(type.substring(12, type.length - 1));
    }
    return type;
  };

  const addTypeToImports = type => {
    if (type === '*') {
      return;
    }
    // make sure to remove any generic type decorations before trying to split for union types
    type = removeGenericTypeDecoration(type);

    // need to handle Generic like Command<T>
    if (type.indexOf('<') > 0 && type.indexOf('>') === type.length - 1) {
      const genericType = type.substring(0, type.indexOf('<'));
      const genericTypeArgs = type.substring(type.indexOf('<') + 1, type.length - 2);
      addTypeToImports(genericType);
      addTypeToImports(genericTypeArgs);
      return;
    }

    for (let t of type.split('|')) {
      t = removeGenericTypeDecoration(t.trim());
      if (t.startsWith('MicrosoftGraph.') || t.startsWith('MicrosoftGraphBeta.')) {
        return;
      }

      if (t.startsWith('MgtElement.') && !mgtElementImports.has(t)) {
        mgtElementImports.add(t.split('.')[1]);
      } else if (!primitives.has(t) && !mgtComponentImports.has(t)) {
        mgtComponentImports.add(t);
      }
    }
  };

  for (const tag of customTags.sort((a, b) => (a.tagName > b.tagName ? 1 : -1))) {
    const className = tag.tagName
      .split('-')
      .map(t => t[0].toUpperCase() + t.substring(1))
      .join('');

    wrappers.push({
      tag: tag.tagName,
      propsType: className + 'Props',
      className: className
    });

    const props = {};

    for (let i = 0; i < tag.members.length; ++i) {
      const prop = tag.members[i];
      let type = prop.type?.text;

      if (type && prop.kind === 'field' && prop.privacy === 'public' && !prop.static) {
        if (prop.name) {
          props[prop.name] = type;
        }

        if (type.includes('|')) {
          const types = type.split('|');
          for (const t of types) {
            tag.members.push({
              kind: 'field',
              privacy: 'public',
              type: { text: t.trim() }
            });
          }
          continue;
        }

        addTypeToImports(type);
      }
    }

    let propsType = '';

    for (const prop in props) {
      let type = props[prop];
      if (type.startsWith('MgtElement.')) {
        type = type.split('.')[1];
      }
      propsType += `\t${prop}?: ${type};\n`;
    }

    if (tag.events) {
      for (const event of tag.events) {
        if (event.type && event.type.text) {
          // remove MgtElement. prefix as this it only used to ensure it's imported from the correct package
          propsType += `\t${event.name}?: (e: ${event.type.text.replace(
            'CustomEvent<MgtElement.',
            'CustomEvent<'
          )}) => void;\n`;
          // also ensure that the necessary import is added to either mgt-element or mgt-component imports
          addTypeToImports(event.type.text);
        } else {
          propsType += `\t${event.name}?: (e: Event) => void;\n`;
        }
      }
    }

    output += `\nexport type ${className}Props = {\n${propsType}}\n`;
  }

  for (const wrapper of wrappers) {
    output += `\nexport const ${wrapper.className} = wrapMgt<${wrapper.propsType}>('${wrapper.tag}');\n`;
  }

  output = `import { ${Array.from(mgtComponentImports).join(',')} } from '@microsoft/mgt-components';
import { ${Array.from(mgtElementImports).join(',')} } from '@microsoft/mgt-element';
import * as MicrosoftGraph from '@microsoft/microsoft-graph-types';
import * as MicrosoftGraphBeta from '@microsoft/microsoft-graph-types-beta';
import {wrapMgt} from '../Mgt';
${output}
`;

  if (!fs.existsSync(`${__dirname}/../src/generated`)) {
    fs.mkdirSync(`${__dirname}/../src/generated`);
  }

  fs.writeFileSync(`${__dirname}/../src/generated/${fileName}.ts`, output);
};

generateTags(gaTags, outputFileName);<|MERGE_RESOLUTION|>--- conflicted
+++ resolved
@@ -20,15 +20,11 @@
   'file-grid',
   'file-list-composite',
   'picker',
-<<<<<<< HEAD
-  'theme-toggle',
-  'spinner'
-=======
+  'spinner',
   'taxonomy-picker',
   'theme-toggle',
   'search-box',
   'search-results'
->>>>>>> 511e05b9
 ]);
 const outputFileName = 'react';
 
