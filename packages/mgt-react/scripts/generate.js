--- conflicted
+++ resolved
@@ -21,12 +21,9 @@
   'file-list',
   'picker',
   'theme-toggle',
-<<<<<<< HEAD
-  'spinner'
-=======
+  'spinner',
   'search-box',
   'search-results'
->>>>>>> 1c9facef
 ]);
 
 let output = '';
