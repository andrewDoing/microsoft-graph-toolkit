import { OfficeGraphInsightString,ViewType,ResponseType,DataChangedDetail,IDynamicPerson,LoginViewType,PersonCardInteraction,PersonType,GroupType,UserType,AvatarSize,PersonViewType,TasksStringResource,TasksSource,TaskFilter,ITask,SelectedChannel,TodoFilter } from '@microsoft/mgt-components';
import { TemplateContext,ComponentMediaQuery,TemplateRenderedData } from '@microsoft/mgt-element';
import * as MicrosoftGraph from '@microsoft/microsoft-graph-types';
import * as MicrosoftGraphBeta from '@microsoft/microsoft-graph-types-beta';
import {wrapMgt} from '../Mgt';

export type AgendaProps = {
	date?: string;
	groupId?: string;
	days?: number;
	eventQuery?: string;
	events?: MicrosoftGraph.Event[];
	showMax?: number;
	groupByDay?: boolean;
	preferredTimezone?: string;
	templateContext?: TemplateContext;
	mediaQuery?: ComponentMediaQuery;
	eventClick?: (e: CustomEvent<MicrosoftGraph.Event>) => void;
	templateRendered?: (e: CustomEvent<TemplateRenderedData>) => void;
}

export type FileProps = {
	fileQuery?: string;
	siteId?: string;
	driveId?: string;
	groupId?: string;
	listId?: string;
	userId?: string;
	itemId?: string;
	itemPath?: string;
	insightType?: OfficeGraphInsightString;
	insightId?: string;
	fileDetails?: MicrosoftGraph.DriveItem;
	fileIcon?: string;
	driveItem?: MicrosoftGraph.DriveItem;
	line1Property?: string;
	line2Property?: string;
	line3Property?: string;
	view?: ViewType;
	templateContext?: TemplateContext;
	mediaQuery?: ComponentMediaQuery;
	templateRendered?: (e: CustomEvent<TemplateRenderedData>) => void;
}

export type FileListProps = {
	fileListQuery?: string;
	displayName?: string;
	cardTitle?: string;
	fileQueries?: string[];
	files?: MicrosoftGraph.DriveItem[];
	siteId?: string;
	driveId?: string;
	groupId?: string;
	itemId?: string;
	itemPath?: string;
	userId?: string;
	insightType?: OfficeGraphInsightString;
	itemView?: ViewType;
	fileExtensions?: string[];
	pageSize?: number;
	hideMoreFilesButton?: boolean;
	maxFileSize?: number;
	enableFileUpload?: boolean;
	maxUploadFile?: number;
	excludedFileExtensions?: string[];
	templateContext?: TemplateContext;
	mediaQuery?: ComponentMediaQuery;
	itemClick?: (e: CustomEvent<MicrosoftGraph.DriveItem>) => void;
	templateRendered?: (e: CustomEvent<TemplateRenderedData>) => void;
}

export type GetProps = {
	resource?: string;
	scopes?: string[];
	version?: string;
	type?: ResponseType;
	maxPages?: number;
	pollingRate?: number;
	cacheEnabled?: boolean;
	cacheInvalidationPeriod?: number;
	response?: any;
	templateContext?: TemplateContext;
	mediaQuery?: ComponentMediaQuery;
	dataChange?: (e: CustomEvent<DataChangedDetail>) => void;
	templateRendered?: (e: CustomEvent<TemplateRenderedData>) => void;
}

export type LoginProps = {
	userDetails?: IDynamicPerson;
	showPresence?: boolean;
	loginView?: LoginViewType;
	templateContext?: TemplateContext;
	mediaQuery?: ComponentMediaQuery;
	loginInitiated?: (e: CustomEvent<undefined>) => void;
	loginCompleted?: (e: CustomEvent<undefined>) => void;
	loginFailed?: (e: CustomEvent<undefined>) => void;
	logoutInitiated?: (e: CustomEvent<undefined>) => void;
	logoutCompleted?: (e: CustomEvent<undefined>) => void;
	templateRendered?: (e: CustomEvent<TemplateRenderedData>) => void;
}

export type PeopleProps = {
	groupId?: string;
	userIds?: string[];
	people?: IDynamicPerson[];
	peopleQueries?: string[];
	showMax?: number;
	showPresence?: boolean;
	personCardInteraction?: PersonCardInteraction;
	resource?: string;
	version?: string;
	scopes?: string[];
	fallbackDetails?: IDynamicPerson[];
	templateContext?: TemplateContext;
	mediaQuery?: ComponentMediaQuery;
	templateRendered?: (e: CustomEvent<TemplateRenderedData>) => void;
}

export type PeoplePickerProps = {
	groupId?: string;
	groupIds?: string[];
	type?: PersonType;
	groupType?: GroupType;
	userType?: UserType;
	transitiveSearch?: boolean;
	people?: IDynamicPerson[];
	showMax?: number;
	disableImages?: boolean;
	selectedPeople?: IDynamicPerson[];
	defaultSelectedUserIds?: string[];
	defaultSelectedGroupIds?: string[];
	placeholder?: string;
	disabled?: boolean;
	allowAnyEmail?: boolean;
	selectionMode?: string;
	userIds?: string[];
	userFilters?: string;
	peopleFilters?: string;
	groupFilters?: string;
	ariaLabel?: string;
	templateContext?: TemplateContext;
	mediaQuery?: ComponentMediaQuery;
	selectionChanged?: (e: CustomEvent<IDynamicPerson[]>) => void;
	templateRendered?: (e: CustomEvent<TemplateRenderedData>) => void;
}

export type PersonProps = {
	personQuery?: string;
	fallbackDetails?: IDynamicPerson;
	userId?: string;
	usage?: string;
	showPresence?: boolean;
	avatarSize?: AvatarSize;
	personDetails?: IDynamicPerson;
	personImage?: string;
	fetchImage?: boolean;
	disableImageFetch?: boolean;
	verticalLayout?: boolean;
	avatarType?: string;
	personPresence?: MicrosoftGraph.Presence;
	personCardInteraction?: PersonCardInteraction;
	line1Property?: string;
	line2Property?: string;
	line3Property?: string;
	line4Property?: string;
	view?: ViewType | PersonViewType;
	templateContext?: TemplateContext;
	mediaQuery?: ComponentMediaQuery;
	line1clicked?: (e: CustomEvent<IDynamicPerson>) => void;
	line2clicked?: (e: CustomEvent<IDynamicPerson>) => void;
	line3clicked?: (e: CustomEvent<IDynamicPerson>) => void;
	line4clicked?: (e: CustomEvent<IDynamicPerson>) => void;
	templateRendered?: (e: CustomEvent<TemplateRenderedData>) => void;
}

export type PersonCardProps = {
	personDetails?: IDynamicPerson;
	personQuery?: string;
	lockTabNavigation?: boolean;
	userId?: string;
	personImage?: string;
	fetchImage?: boolean;
	isExpanded?: boolean;
	inheritDetails?: boolean;
	showPresence?: boolean;
	personPresence?: MicrosoftGraph.Presence;
	templateContext?: TemplateContext;
	mediaQuery?: ComponentMediaQuery;
	expanded?: (e: CustomEvent<null>) => void;
	templateRendered?: (e: CustomEvent<TemplateRenderedData>) => void;
}

export type PickerProps = {
	resource?: string;
	version?: string;
	maxPages?: number;
	placeholder?: string;
	keyName?: string;
	entityType?: string;
	scopes?: string[];
	cacheEnabled?: boolean;
	cacheInvalidationPeriod?: number;
	templateContext?: TemplateContext;
	mediaQuery?: ComponentMediaQuery;
	selectionChanged?: (e: CustomEvent<any>) => void;
	templateRendered?: (e: CustomEvent<TemplateRenderedData>) => void;
}

<<<<<<< HEAD
export type SpinnerProps = {
	mediaQuery?: ComponentMediaQuery;
=======
export type SearchBoxProps = {
	placeholder?: string;
	searchTerm?: string;
	debounceDelay?: number;
	mediaQuery?: ComponentMediaQuery;
	searchTermChanged?: (e: CustomEvent<string>) => void;
}

export type SearchResultsProps = {
	queryString?: string;
	queryTemplate?: string;
	entityTypes?: string[];
	scopes?: string[];
	contentSources?: string[];
	version?: string;
	from?: number;
	size?: number;
	pagingMax?: number;
	fetchThumbnail?: boolean;
	fields?: string[];
	enableTopResults?: boolean;
	cacheEnabled?: boolean;
	cacheInvalidationPeriod?: number;
	currentPage?: number;
	templateContext?: TemplateContext;
	mediaQuery?: ComponentMediaQuery;
	dataChange?: (e: CustomEvent<DataChangedDetail>) => void;
	templateRendered?: (e: CustomEvent<TemplateRenderedData>) => void;
>>>>>>> 1c9facef
}

export type TasksProps = {
	res?: TasksStringResource;
	isNewTaskVisible?: boolean;
	readOnly?: boolean;
	dataSource?: TasksSource;
	targetId?: string;
	targetBucketId?: string;
	initialId?: string;
	initialBucketId?: string;
	hideHeader?: boolean;
	hideOptions?: boolean;
	groupId?: string;
	taskFilter?: TaskFilter;
	templateContext?: TemplateContext;
	mediaQuery?: ComponentMediaQuery;
	taskAdded?: (e: CustomEvent<ITask>) => void;
	taskChanged?: (e: CustomEvent<ITask>) => void;
	taskClick?: (e: CustomEvent<ITask>) => void;
	taskRemoved?: (e: CustomEvent<ITask>) => void;
	templateRendered?: (e: CustomEvent<TemplateRenderedData>) => void;
}

export type TeamsChannelPickerProps = {
	selectedItem?: SelectedChannel;
	templateContext?: TemplateContext;
	mediaQuery?: ComponentMediaQuery;
	selectionChanged?: (e: CustomEvent<SelectedChannel | null>) => void;
	templateRendered?: (e: CustomEvent<TemplateRenderedData>) => void;
}

export type ThemeToggleProps = {
	darkModeActive?: boolean;
	mediaQuery?: ComponentMediaQuery;
	darkmodechanged?: (e: CustomEvent<boolean>) => void;
}

export type TodoProps = {
	taskFilter?: TodoFilter;
	readOnly?: boolean;
	hideHeader?: boolean;
	hideOptions?: boolean;
	targetId?: string;
	initialId?: string;
	templateContext?: TemplateContext;
	mediaQuery?: ComponentMediaQuery;
	templateRendered?: (e: CustomEvent<TemplateRenderedData>) => void;
}

export const Agenda = wrapMgt<AgendaProps>('agenda');

export const File = wrapMgt<FileProps>('file');

export const FileList = wrapMgt<FileListProps>('file-list');

export const Get = wrapMgt<GetProps>('get');

export const Login = wrapMgt<LoginProps>('login');

export const People = wrapMgt<PeopleProps>('people');

export const PeoplePicker = wrapMgt<PeoplePickerProps>('people-picker');

export const Person = wrapMgt<PersonProps>('person');

export const PersonCard = wrapMgt<PersonCardProps>('person-card');

export const Picker = wrapMgt<PickerProps>('picker');

<<<<<<< HEAD
export const Spinner = wrapMgt<SpinnerProps>('spinner');
=======
export const SearchBox = wrapMgt<SearchBoxProps>('search-box');

export const SearchResults = wrapMgt<SearchResultsProps>('search-results');
>>>>>>> 1c9facef

export const Tasks = wrapMgt<TasksProps>('tasks');

export const TeamsChannelPicker = wrapMgt<TeamsChannelPickerProps>('teams-channel-picker');

export const ThemeToggle = wrapMgt<ThemeToggleProps>('theme-toggle');

export const Todo = wrapMgt<TodoProps>('todo');
<|MERGE_RESOLUTION|>--- conflicted
+++ resolved
@@ -206,10 +206,6 @@
 	templateRendered?: (e: CustomEvent<TemplateRenderedData>) => void;
 }
 
-<<<<<<< HEAD
-export type SpinnerProps = {
-	mediaQuery?: ComponentMediaQuery;
-=======
 export type SearchBoxProps = {
 	placeholder?: string;
 	searchTerm?: string;
@@ -238,7 +234,10 @@
 	mediaQuery?: ComponentMediaQuery;
 	dataChange?: (e: CustomEvent<DataChangedDetail>) => void;
 	templateRendered?: (e: CustomEvent<TemplateRenderedData>) => void;
->>>>>>> 1c9facef
+}
+
+export type SpinnerProps = {
+	mediaQuery?: ComponentMediaQuery;
 }
 
 export type TasksProps = {
@@ -309,13 +308,11 @@
 
 export const Picker = wrapMgt<PickerProps>('picker');
 
-<<<<<<< HEAD
+export const SearchBox = wrapMgt<SearchBoxProps>('search-box');
+
+export const SearchResults = wrapMgt<SearchResultsProps>('search-results');
+
 export const Spinner = wrapMgt<SpinnerProps>('spinner');
-=======
-export const SearchBox = wrapMgt<SearchBoxProps>('search-box');
-
-export const SearchResults = wrapMgt<SearchResultsProps>('search-results');
->>>>>>> 1c9facef
 
 export const Tasks = wrapMgt<TasksProps>('tasks');
 
