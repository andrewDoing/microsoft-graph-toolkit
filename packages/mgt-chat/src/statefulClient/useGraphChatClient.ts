/**
 * -------------------------------------------------------------------------------------------
 * Copyright (c) Microsoft Corporation.  All Rights Reserved.  Licensed under the MIT License.
 * See License in the project root for license information.
 * -------------------------------------------------------------------------------------------
 */

import { useEffect, useState } from 'react';
import { v4 as uuid } from 'uuid';
import { StatefulGraphChatClient } from './StatefulGraphChatClient';
import { log } from '@microsoft/mgt-element';

export const useGraphChatClient = (chatId: string): StatefulGraphChatClient => {
<<<<<<< HEAD
  const [chatClient] = useState<StatefulGraphChatClient>(() => new StatefulGraphChatClient());
  chatClient.chatId = chatId;
=======
  const [sessionId, setSessionId] = useState<string | undefined>();
  const [chatClient] = useState<StatefulGraphChatClient>(() => new StatefulGraphChatClient());
  // generate a new sessionId when the chatId changes
  useEffect(() => {
    setSessionId(uuid());
  }, [chatId]);

  // when chatId or sessionId changes this effect subscribes or unsubscribes
  // the component to/from web socket based notifications for the given chatId
  useEffect(() => {
    // we must have both a chatId & sessionId to subscribe.
    if (chatId && sessionId) chatClient.subscribeToChat(chatId, sessionId);
  }, [chatId, sessionId, chatClient]);

  // Returns a cleanup function to call tearDown on the chatClient
  // This allows us to clean up when the consuming component is being unmounted from the DOM
  useEffect(() => {
    return () => {
      log('invoked clean up effect');
      void chatClient.tearDown();
    };
  }, [chatClient]);
>>>>>>> 8eedbb51

  return chatClient;
};<|MERGE_RESOLUTION|>--- conflicted
+++ resolved
@@ -11,10 +11,6 @@
 import { log } from '@microsoft/mgt-element';
 
 export const useGraphChatClient = (chatId: string): StatefulGraphChatClient => {
-<<<<<<< HEAD
-  const [chatClient] = useState<StatefulGraphChatClient>(() => new StatefulGraphChatClient());
-  chatClient.chatId = chatId;
-=======
   const [sessionId, setSessionId] = useState<string | undefined>();
   const [chatClient] = useState<StatefulGraphChatClient>(() => new StatefulGraphChatClient());
   // generate a new sessionId when the chatId changes
@@ -37,7 +33,6 @@
       void chatClient.tearDown();
     };
   }, [chatClient]);
->>>>>>> 8eedbb51
 
   return chatClient;
 };