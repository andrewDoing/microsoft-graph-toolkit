import { ErrorBar, FluentThemeProvider, MessageThread, SendBox, MessageThreadStyles } from '@azure/communication-react';
import { FluentTheme, MessageBarType } from '@fluentui/react';
import { FluentProvider, makeStyles, shorthands, teamsLightTheme } from '@fluentui/react-components';
import { Person, PersonCardInteraction, Spinner } from '@microsoft/mgt-react';
import React, { useEffect, useState } from 'react';
import { StatefulGraphChatClient } from '../../statefulClient/StatefulGraphChatClient';
import { useGraphChatClient } from '../../statefulClient/useGraphChatClient';
import { onRenderMessage } from '../../utils/chat';
import ChatHeader from '../ChatHeader/ChatHeader';
import ChatMessageBar from '../ChatMessageBar/ChatMessageBar';
import { ManageChatMembers } from '../ManageChatMembers/ManageChatMembers';
<<<<<<< HEAD
import { StatefulGraphChatClient } from 'src/statefulClient/StatefulGraphChatClient';
import { onRenderMessage } from '../../utils/onRenderMessage';
=======
import { renderMGTMention } from '../../utils/mentions';
import { registerAppIcons } from '../styles/registerIcons';
>>>>>>> 80a6d07f

registerAppIcons();

interface IMgtChatProps {
  chatId: string;
}

const useStyles = makeStyles({
  chat: {
    display: 'flex',
    flexDirection: 'column',
    height: '100%',
    ...shorthands.overflow('auto')
  },
  chatMessages: {
    height: 'auto',
    ...shorthands.overflow('auto'),
    '& img': {
      maxWidth: '100%',
      height: 'auto'
    }
  },
  chatInput: {
    ...shorthands.overflow('unset')
  },
  chatHeader: {
    zIndex: 2
  },
  fullHeight: {
    height: '100%'
  },
  spinner: {
    justifyContent: 'center',
    display: 'flex',
    alignItems: 'center',
    height: '100%'
  },
  unsupportedContent: {
    color: 'red'
  }
});

/**
 * Styling for the MessageThread and its components.
 */
const messageThreadStyles: MessageThreadStyles = {
  chatContainer: {
    '& .ui-box': {
      zIndex: 'unset'
    }
  },
  chatMessageContainer: {
    '& p>mgt-person,msft-mention': {
      display: 'inline-block',
      ...shorthands.marginInline('0px', '2px')
    }
  },
  myChatMessageContainer: {
    '& p>mgt-person,msft-mention': {
      display: 'inline-block',
      ...shorthands.marginInline('0px', '2px')
    }
  }
};

export const Chat = ({ chatId }: IMgtChatProps) => {
  const styles = useStyles();
  const chatClient: StatefulGraphChatClient = useGraphChatClient(chatId);
  const [chatState, setChatState] = useState(chatClient.getState());
  useEffect(() => {
    chatClient.onStateChange(setChatState);
    return () => {
      chatClient.offStateChange(setChatState);
    };
  }, [chatClient]);

  const isLoading = ['creating server connections', 'subscribing to notifications', 'loading messages'].includes(
    chatState.status
  );

  return (
    <FluentThemeProvider fluentTheme={FluentTheme}>
      <FluentProvider theme={teamsLightTheme} className={styles.fullHeight}>
        <div className={styles.chat}>
          {chatState.userId && chatId && chatState.messages.length > 0 ? (
            <>
              <div className={styles.chatHeader}>
                <ChatHeader
                  chat={chatState.chat}
                  currentUserId={chatState.userId}
                  onRenameChat={chatState.onRenameChat}
                />
                {chatState.participants?.length > 0 && chatState.chat?.chatType === 'group' && (
                  <ManageChatMembers
                    members={chatState.participants}
                    removeChatMember={chatState.onRemoveChatMember}
                    currentUserId={chatState.userId}
                    addChatMembers={chatState.onAddChatMembers}
                  />
                )}
              </div>
              <div className={styles.chatMessages}>
                <MessageThread
                  userId={chatState.userId}
                  messages={chatState.messages}
                  showMessageDate={true}
                  disableEditing={chatState.disableEditing}
                  numberOfChatMessagesToReload={chatState.numberOfChatMessagesToReload}
                  onLoadPreviousChatMessages={chatState.onLoadPreviousChatMessages}
                  // TODO: Messages date rendering is behind beta flag, find out how to enable it
                  // onDisplayDateTimeString={(date: Date) => date.toISOString()}

                  // current behavior for re-send is a delete call with the clientMessageId and the a new send call
                  onDeleteMessage={chatState.onDeleteMessage}
                  onSendMessage={chatState.onSendMessage}
                  onUpdateMessage={chatState.onUpdateMessage}
                  // render props
                  onRenderAvatar={(userId?: string) => {
                    return (
                      <Person userId={userId} avatarSize="small" personCardInteraction={PersonCardInteraction.hover} />
                    );
                  }}
<<<<<<< HEAD
=======
                  styles={messageThreadStyles}
                  mentionOptions={{
                    displayOptions: {
                      onRenderMention: renderMGTMention(chatState)
                    }
                  }}
>>>>>>> 80a6d07f
                  onRenderMessage={onRenderMessage}
                />
              </div>
              <div className={styles.chatInput}>
                <SendBox onSendMessage={chatState.onSendMessage} />
              </div>
              <ErrorBar activeErrorMessages={chatState.activeErrorMessages} />
            </>
          ) : (
            <>
              {isLoading && (
                <div className={styles.spinner}>
                  <Spinner /> <br />
                  {chatState.status}
                </div>
              )}
              {chatState.status === 'no messages' && (
                <ChatMessageBar
                  messageBarType={MessageBarType.error}
                  message={`No messages were found for the id ${chatId}.`}
                />
              )}
              {chatState.status === 'no chat id' && (
                <ChatMessageBar messageBarType={MessageBarType.error} message={'A valid chat id is required.'} />
              )}
            </>
          )}
        </div>
      </FluentProvider>
    </FluentThemeProvider>
  );
};<|MERGE_RESOLUTION|>--- conflicted
+++ resolved
@@ -9,13 +9,9 @@
 import ChatHeader from '../ChatHeader/ChatHeader';
 import ChatMessageBar from '../ChatMessageBar/ChatMessageBar';
 import { ManageChatMembers } from '../ManageChatMembers/ManageChatMembers';
-<<<<<<< HEAD
-import { StatefulGraphChatClient } from 'src/statefulClient/StatefulGraphChatClient';
-import { onRenderMessage } from '../../utils/onRenderMessage';
-=======
+// import { onRenderMessage } from '../../utils/onRenderMessage';
 import { renderMGTMention } from '../../utils/mentions';
 import { registerAppIcons } from '../styles/registerIcons';
->>>>>>> 80a6d07f
 
 registerAppIcons();
 
@@ -138,15 +134,12 @@
                       <Person userId={userId} avatarSize="small" personCardInteraction={PersonCardInteraction.hover} />
                     );
                   }}
-<<<<<<< HEAD
-=======
                   styles={messageThreadStyles}
                   mentionOptions={{
                     displayOptions: {
                       onRenderMention: renderMGTMention(chatState)
                     }
                   }}
->>>>>>> 80a6d07f
                   onRenderMessage={onRenderMessage}
                 />
               </div>
