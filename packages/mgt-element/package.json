--- conflicted
+++ resolved
@@ -32,11 +32,7 @@
   },
   "dependencies": {
     "@microsoft/microsoft-graph-client": "^3.0.0",
-<<<<<<< HEAD
-    "lit-element": "^2.4.0",
-=======
     "lit": "^2.3.1",
->>>>>>> 731bba43
     "idb": "6.0.0"
   },
   "publishConfig": {
