/**
 * -------------------------------------------------------------------------------------------
 * Copyright (c) Microsoft Corporation.  All Rights Reserved.  Licensed under the MIT License.
 * See License in the project root for license information.
 * -------------------------------------------------------------------------------------------
 */

import {
  AuthenticationHandler,
  Client,
  HTTPMessageHandler,
  Middleware,
  RetryHandler,
  RetryHandlerOptions,
  TelemetryHandler
} from '@microsoft/microsoft-graph-client';
import { MgtBaseComponent } from '../components/baseComponent';
import { Graph } from '../Graph';
import { chainMiddleware } from '../utils/GraphHelpers';

import { MockProvider } from './MockProvider';
import { MockMiddleware } from './MockMiddleware';

/**
 * MockGraph Instance
 *
 * @export
 * @class MockGraph
 * @extends {Graph}
 */
export class MockGraph extends Graph {
  /**
   * Creates a new MockGraph instance. Use this static method instead of the constructor.
   *
   * @static
   * @param {MockProvider} provider
   * @return {*}  {Promise<MockGraph>}
   * @memberof MockGraph
   */
  public static async create(provider: MockProvider): Promise<MockGraph> {
    const middleware: Middleware[] = [
      new AuthenticationHandler(provider),
      new RetryHandler(new RetryHandlerOptions()),
      new TelemetryHandler(),
      new MockMiddleware(),
      new HTTPMessageHandler()
    ];

    return new MockGraph(
      Client.initWithMiddleware({
        middleware: chainMiddleware(...middleware),
        customHosts: new Set<string>([new URL(await MockMiddleware.getBaseUrl()).hostname])
      })
    );
  }

  /**
   * Returns an instance of the Graph in the context of the provided component.
   *
   * @param {MgtBaseComponent} component
   * @returns
   * @memberof Graph
   */
<<<<<<< HEAD
  public forComponent(component: MgtBaseComponent | string): MockGraph {
=======
  // eslint-disable-next-line @typescript-eslint/no-unused-vars
  public forComponent(component: MgtBaseComponent): MockGraph {
>>>>>>> c7bf047e
    // The purpose of the forComponent pattern is to update the headers of any outgoing Graph requests.
    // The MockGraph isn't making real Graph requests, so we can simply no-op and return the same instance.
    return this;
  }
}<|MERGE_RESOLUTION|>--- conflicted
+++ resolved
@@ -61,12 +61,8 @@
    * @returns
    * @memberof Graph
    */
-<<<<<<< HEAD
+  // eslint-disable-next-line @typescript-eslint/no-unused-vars
   public forComponent(component: MgtBaseComponent | string): MockGraph {
-=======
-  // eslint-disable-next-line @typescript-eslint/no-unused-vars
-  public forComponent(component: MgtBaseComponent): MockGraph {
->>>>>>> c7bf047e
     // The purpose of the forComponent pattern is to update the headers of any outgoing Graph requests.
     // The MockGraph isn't making real Graph requests, so we can simply no-op and return the same instance.
     return this;
