/**
 * -------------------------------------------------------------------------------------------
 * Copyright (c) Microsoft Corporation.  All Rights Reserved.  Licensed under the MIT License.
 * See License in the project root for license information.
 * -------------------------------------------------------------------------------------------
 */

import { LitElement, PropertyValues } from 'lit';
import { state } from 'lit/decorators.js';
import { ProviderState } from '../providers/IProvider';
import { Providers } from '../providers/Providers';
<<<<<<< HEAD
import { Direction, LocalizationHelper } from '../utils/LocalizationHelper';
=======
import { LocalizationHelper } from '../utils/LocalizationHelper';
import { PACKAGE_VERSION } from '../utils/version';
>>>>>>> cf62f803

/**
 * Defines media query based on component width
 *
 * @export
 * @enum {string}
 */
export enum ComponentMediaQuery {
  /**
   * devices with width < 768
   */
  mobile = '',

  /**
   * devices with width < 1200
   */
  tablet = 'tablet',

  /**
   * devices with width > 1200
   */
  desktop = 'desktop'
}

/**
 * BaseComponent extends LitElement adding mgt specific features to all components
 *
 * @export  MgtBaseComponent
 * @abstract
 * @class MgtBaseComponent
 * @extends {LitElement}
 */
export abstract class MgtBaseComponent extends LitElement {
  public static get version() {
    return PACKAGE_VERSION;
  }

  /**
   * Gets or sets the direction of the component
   *
   * @protected
   * @memberof MgtBaseComponent
   */
  @state() protected direction: Direction = 'ltr';

  /**
   * Gets the ComponentMediaQuery of the component
   *
   * @readonly
   * @type {MgtElement.ComponentMediaQuery}
   * @memberof MgtBaseComponent
   */
  public get mediaQuery(): ComponentMediaQuery {
    if (this.offsetWidth < 768) {
      return ComponentMediaQuery.mobile;
    } else if (this.offsetWidth < 1200) {
      return ComponentMediaQuery.tablet;
    } else {
      return ComponentMediaQuery.desktop;
    }
  }

  /**
   * A flag to check if the component is loading data state.
   *
   * @protected
   * @memberof MgtBaseComponent
   */
  protected get isLoadingState(): boolean {
    return this._isLoadingState;
  }

  /**
   * A flag to check if the component has updated once.
   *
   * @readonly
   * @protected
   * @type {boolean}
   * @memberof MgtBaseComponent
   */
  protected get isFirstUpdated(): boolean {
    return this._isFirstUpdated;
  }

  /**
   * returns component strings
   *
   * @readonly
   * @protected
   * @memberof MgtBaseComponent
   */
  protected get strings(): { [x: string]: string } {
    return {};
  }

  /**
   * determines if login component is in loading state
   * @type {boolean}
   */
  private _isLoadingState: boolean = false;

  private _isFirstUpdated = false;
  private _currentLoadStatePromise: Promise<unknown>;

  constructor() {
    super();
    this.handleLocalizationChanged = this.handleLocalizationChanged.bind(this);
    this.handleDirectionChanged = this.handleDirectionChanged.bind(this);
    this.handleProviderUpdates = this.handleProviderUpdates.bind(this);
    this.handleActiveAccountUpdates = this.handleActiveAccountUpdates.bind(this);
    this.handleDirectionChanged();
    this.handleLocalizationChanged();
  }

  /**
   * Invoked each time the custom element is appended into a document-connected element
   *
   * @memberof MgtBaseComponent
   */
  public connectedCallback() {
    super.connectedCallback();
    LocalizationHelper.onStringsUpdated(this.handleLocalizationChanged);
    LocalizationHelper.onDirectionUpdated(this.handleDirectionChanged);
  }

  /**
   * Invoked each time the custom element is removed from a document-connected element
   *
   * @memberof MgtBaseComponent
   */
  public disconnectedCallback() {
    super.disconnectedCallback();
    LocalizationHelper.removeOnStringsUpdated(this.handleLocalizationChanged);
    LocalizationHelper.removeOnDirectionUpdated(this.handleDirectionChanged);
    Providers.removeProviderUpdatedListener(this.handleProviderUpdates);
    Providers.removeActiveAccountChangedListener(this.handleActiveAccountUpdates);
  }

  /**
   * Invoked when the element is first updated. Implement to perform one time
   * work on the element after update.
   *
   * Setting properties inside this method will trigger the element to update
   * again after this update cycle completes.
   *
   * @param _changedProperties Map of changed properties with old values
   */
  protected firstUpdated(changedProperties): void {
    super.firstUpdated(changedProperties);
    this._isFirstUpdated = true;
    Providers.onProviderUpdated(this.handleProviderUpdates);
    Providers.onActiveAccountChanged(this.handleActiveAccountUpdates);
    this.requestStateUpdate();
  }

  /**
   * load state into the component.
   * Override this function to provide additional loading logic.
   */
  protected loadState(): Promise<void> {
    return Promise.resolve();
  }

  /**
   * Do nothing implementation of clearState method.
   *
   * @protected
   * @memberof MgtBaseComponent
   */
  protected clearState(): void {
    // no implementation
  }

  /**
   * helps facilitate creation of events across components
   *
   * @protected
   * @param {string} eventName
   * @param {*} [detail]
   * @param {boolean} [bubbles=false]
   * @param {boolean} [cancelable=false]
   * @return {*}  {boolean}
   * @memberof MgtBaseComponent
   */
  protected fireCustomEvent(
    eventName: string,
    detail?: any,
    bubbles: boolean = false,
    cancelable: boolean = false
  ): boolean {
    const event = new CustomEvent(eventName, {
      bubbles,
      cancelable,
      detail
    });
    return this.dispatchEvent(event);
  }

  /**
   * Invoked whenever the element is updated. Implement to perform
   * post-updating tasks via DOM APIs, for example, focusing an element.
   *
   * Setting properties inside this method will trigger the element to update
   * again after this update cycle completes.
   *
   * * @param changedProperties Map of changed properties with old values
   */
  protected updated(changedProperties: PropertyValues) {
    super.updated(changedProperties);
    const event = new CustomEvent('updated', {
      bubbles: true,
      cancelable: true
    });
    this.dispatchEvent(event);
  }

  /**
   * Request to reload the state.
   * Use reload instead of load to ensure loading events are fired.
   *
   * @protected
   * @memberof MgtBaseComponent
   */
  protected async requestStateUpdate(force: boolean = false): Promise<unknown> {
    // the component is still bootstraping - wait until first updated
    if (!this._isFirstUpdated) {
      return;
    }

    // Wait for the current load promise to complete (unless forced).
    if (this.isLoadingState && !force) {
      await this._currentLoadStatePromise;
    }

    const provider = Providers.globalProvider;

    if (!provider) {
      return Promise.resolve();
    }

    if (provider.state === ProviderState.SignedOut) {
      // Signed out, clear the component state
      this.clearState();
      return;
    } else if (provider.state === ProviderState.Loading) {
      // The provider state is indeterminate. Do nothing.
      return Promise.resolve();
    } else {
      // Signed in, load the internal component state
      const loadStatePromise = new Promise<void>(async (resolve, reject) => {
        try {
          this.setLoadingState(true);
          this.fireCustomEvent('loadingInitiated');

          await this.loadState();

          this.setLoadingState(false);
          this.fireCustomEvent('loadingCompleted');
          resolve();
        } catch (e) {
          // Loading failed. Clear any partially set data.
          this.clearState();

          this.setLoadingState(false);
          this.fireCustomEvent('loadingFailed');
          reject(e);
        }

        // Return the load state promise.
        // If loading + forced, chain the promises.
        // This is to account for the lack of a cancellation token concept.
        return (this._currentLoadStatePromise =
          this.isLoadingState && !!this._currentLoadStatePromise && force
            ? this._currentLoadStatePromise.then(() => loadStatePromise)
            : loadStatePromise);
      });
    }
  }

  private setLoadingState(value: boolean) {
    if (this._isLoadingState === value) {
      return;
    }

    this._isLoadingState = value;
    this.requestUpdate('isLoadingState');
  }

  private handleProviderUpdates() {
    this.requestStateUpdate();
  }

  private async handleActiveAccountUpdates() {
    this.clearState();
    this.requestStateUpdate();
  }

  private handleLocalizationChanged() {
    LocalizationHelper.updateStringsForTag(this.tagName, this.strings);
    this.requestUpdate();
  }

  private handleDirectionChanged() {
    this.direction = LocalizationHelper.getDocumentDirection();
  }
}<|MERGE_RESOLUTION|>--- conflicted
+++ resolved
@@ -9,12 +9,8 @@
 import { state } from 'lit/decorators.js';
 import { ProviderState } from '../providers/IProvider';
 import { Providers } from '../providers/Providers';
-<<<<<<< HEAD
 import { Direction, LocalizationHelper } from '../utils/LocalizationHelper';
-=======
-import { LocalizationHelper } from '../utils/LocalizationHelper';
 import { PACKAGE_VERSION } from '../utils/version';
->>>>>>> cf62f803
 
 /**
  * Defines media query based on component width
