/**
 * -------------------------------------------------------------------------------------------
 * Copyright (c) Microsoft Corporation.  All Rights Reserved.  Licensed under the MIT License.
 * See License in the project root for license information.
 * -------------------------------------------------------------------------------------------
 */
import { registerMgtComponents } from './registerMgtComponents';

<<<<<<< HEAD
export * from './components/components';
export * from './components/preview';
export * from './graph/types';
export * from './graph/graph.userWithPhoto';
export * from './graph/graph.photos';
export * from './graph/cacheStores';
export * from './styles/theme-manager';
export * from './utils/Utils';
export * from './graph/entityType';
=======
export * from './exports';

// this side effect will register all components
// this is to prevent a breaking change as we enable tree shaking
registerMgtComponents();
>>>>>>> 2bb60d1e
<|MERGE_RESOLUTION|>--- conflicted
+++ resolved
@@ -6,20 +6,8 @@
  */
 import { registerMgtComponents } from './registerMgtComponents';
 
-<<<<<<< HEAD
-export * from './components/components';
-export * from './components/preview';
-export * from './graph/types';
-export * from './graph/graph.userWithPhoto';
-export * from './graph/graph.photos';
-export * from './graph/cacheStores';
-export * from './styles/theme-manager';
-export * from './utils/Utils';
-export * from './graph/entityType';
-=======
 export * from './exports';
 
 // this side effect will register all components
 // this is to prevent a breaking change as we enable tree shaking
-registerMgtComponents();
->>>>>>> 2bb60d1e
+registerMgtComponents();