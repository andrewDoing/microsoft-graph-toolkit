--- conflicted
+++ resolved
@@ -3,11 +3,4 @@
  * Copyright (c) Microsoft Corporation.  All Rights Reserved.  Licensed under the MIT License.
  * See License in the project root for license information.
  * -------------------------------------------------------------------------------------------
-<<<<<<< HEAD
- */
-
-export * from './mgt-search-box/mgt-search-box';
-export * from './mgt-search-results/mgt-search-results';
-=======
- */
->>>>>>> d5c993da
+ */