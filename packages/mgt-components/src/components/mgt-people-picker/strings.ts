/**
 * -------------------------------------------------------------------------------------------
 * Copyright (c) Microsoft Corporation.  All Rights Reserved.  Licensed under the MIT License.
 * See License in the project root for license information.
 * -------------------------------------------------------------------------------------------
 */

export const strings = {
  inputPlaceholderText: 'Start typing a name',
  maxSelectionsPlaceHolder: 'Max contacts added',
  maxSelectionsAriaLabel: 'Maximum contact selections reached',
  noResultsFound: "We didn't find any matches.",
  loadingMessage: 'Loading...',
  selected: 'selected',
<<<<<<< HEAD
  removeSelectedItem: 'remove selected item',
  removeSelectedUser: 'Remove ',
  selectContact: 'select a contact'
=======
  removeSelectedUser: 'Remove ',
  selectContact: 'select a contact',
  suggestionsTitle: 'Suggested contacts'
>>>>>>> 5112ceb2
};<|MERGE_RESOLUTION|>--- conflicted
+++ resolved
@@ -12,13 +12,7 @@
   noResultsFound: "We didn't find any matches.",
   loadingMessage: 'Loading...',
   selected: 'selected',
-<<<<<<< HEAD
-  removeSelectedItem: 'remove selected item',
-  removeSelectedUser: 'Remove ',
-  selectContact: 'select a contact'
-=======
   removeSelectedUser: 'Remove ',
   selectContact: 'select a contact',
   suggestionsTitle: 'Suggested contacts'
->>>>>>> 5112ceb2
 };