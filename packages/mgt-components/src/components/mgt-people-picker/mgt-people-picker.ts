/**
 * -------------------------------------------------------------------------------------------
 * Copyright (c) Microsoft Corporation.  All Rights Reserved.  Licensed under the MIT License.
 * See License in the project root for license information.
 * -------------------------------------------------------------------------------------------
 */

import { html, TemplateResult } from 'lit';
import { property, state } from 'lit/decorators.js';
import { repeat } from 'lit/directives/repeat.js';
import {
  findGroups,
  getGroupsForGroupIds,
  GroupType,
  getGroup,
  findGroupsFromGroupIds
} from '../../graph/graph.groups';
import { findPeople, getPeople, PersonType, UserType } from '../../graph/graph.people';
import {
  findUsers,
  findGroupMembers,
  findUsersFromGroupIds,
  getUser,
  getUsersForUserIds,
  getUsers
} from '../../graph/graph.user';
import { IDynamicPerson, ViewType } from '../../graph/types';
import {
  Providers,
  ProviderState,
  MgtTemplatedComponent,
  arraysAreEqual,
  IGraph,
  mgtHtml,
  customElement
} from '@microsoft/mgt-element';
import '../../styles/style-helper';
import '../sub-components/mgt-spinner/mgt-spinner';
import { debounce, isValidEmail } from '../../utils/Utils';
import { MgtPerson } from '../mgt-person/mgt-person';
import { PersonCardInteraction } from '../PersonCardInteraction';
import { MgtFlyout } from '../sub-components/mgt-flyout/mgt-flyout';
import { styles } from './mgt-people-picker-css';
import { SvgIcon, getSvg } from '../../utils/SvgHelper';
import { fluentTextField, fluentCard } from '@fluentui/web-components';
import { registerFluentComponents } from '../../utils/FluentComponents';
import { strings } from './strings';
import { Person, User } from '@microsoft/microsoft-graph-types';

registerFluentComponents(fluentTextField, fluentCard);

export { GroupType } from '../../graph/graph.groups';
export { PersonType, UserType } from '../../graph/graph.people';

/**
 * An interface used to mark an object as 'focused',
 * so it can be rendered differently.
 *
 * @interface IFocusable
 */
interface IFocusable {
  // eslint-disable-next-line @typescript-eslint/tslint/config
  isFocused: boolean;
}

/**
 * Web component used to search for people from the Microsoft Graph
 *
 * @export
 * @class MgtPicker
 * @extends {MgtTemplatedComponent}
 *
 * @fires {CustomEvent<IDynamicPerson[]>} selectionChanged - Fired when set of selected people changes
 *
 * @cssprop --people-picker-selected-option-background-color - {Color} the background color of the selected person.
 * @cssprop --people-picker-selected-option-highlight-background-color - {Color} the background color of the selected person when you select it for copy/cut.
 * @cssprop --people-picker-dropdown-background-color - {Color} the background color of the dropdown card.
 * @cssprop --people-picker-dropdown-result-background-color - {Color} the background color of the dropdown result.
 * @cssprop --people-picker-dropdown-result-hover-background-color - {Color} the background color of the dropdown result on hover.
 * @cssprop --people-picker-dropdown-result-focus-background-color - {Color} the background color of the dropdown result on focus.
 * @cssprop --people-picker-no-results-text-color - {Color} the no results found text color.
 * @cssprop --people-picker-input-background - {Color} the input background color.
 * @cssprop --people-picker-input-border-color - {Color} the input border color.
 * @cssprop --people-picker-input-hover-background - {Color} the input background color when you hover.
 * @cssprop --people-picker-input-hover-border-color - {Color} the input border color when you hover
 * @cssprop --people-picker-input-focus-background - {Color} the input background color when you focus.
 * @cssprop --people-picker-input-focus-border-color - {Color} the input border color when you focus.
 * @cssprop --people-picker-input-placeholder-focus-text-color - {Color} the placeholder text color when you focus.
 * @cssprop --people-picker-input-placeholder-hover-text-color - {Color} the placeholder text color when you hover.
 * @cssprop --people-picker-input-placeholder-text-color - {Color} the placeholder text color.
 * @cssprop --people-picker-search-icon-color - {Color} the search icon color
 * @cssprop --people-picker-remove-selected-close-icon-color - {Color} the remove selected person close icon color.
 */
@customElement('people-picker')
export class MgtPeoplePicker extends MgtTemplatedComponent {
  /**
   * Array of styles to apply to the element. The styles should be defined
   * user the `css` tag function.
   */
  static get styles() {
    return styles;
  }

  /**
   * The strings to be used for localizing the component.
   *
   * @readonly
   * @protected
   * @memberof MgtPeoplePicker
   */
  protected get strings() {
    return strings;
  }

  /**
   * Gets the flyout element
   *
   * @protected
   * @type {MgtFlyout}
   * @memberof MgtLogin
   */
  protected get flyout(): MgtFlyout {
    return this.renderRoot.querySelector('.flyout');
  }

  /**
   * Gets the input element
   *
   * @protected
   * @type {MgtFlyout}
   * @memberof MgtLogin
   */
  protected get input(): HTMLInputElement {
    return this.renderRoot.querySelector('fluent-text-field');
  }

  /**
   * value determining if search is filtered to a group.
   *
   * @type {string}
   */
  @property({ attribute: 'group-id', converter: value => value.trim() })
  public get groupId(): string {
    return this._groupId;
  }
  public set groupId(value) {
    if (this._groupId === value) {
      return;
    }

    this._groupId = value;
    void this.requestStateUpdate(true);
  }

  /**
   * array of groups for search to be filtered by.
   *
   * @type {string[]}
   */
  @property({
    attribute: 'group-ids',
    converter: value => {
      return value.split(',').map(v => v.trim());
    }
  })
  public get groupIds(): string[] {
    return this._groupIds;
  }
  public set groupIds(value) {
    if (arraysAreEqual(this._groupIds, value)) {
      return;
    }
    this._groupIds = value;
    void this.requestStateUpdate(true);
  }

  /**
   * value determining if search is filtered to a group.
   *
   * @type {PersonType}
   */
  @property({
    attribute: 'type',
    converter: value => {
      value = value.toLowerCase();
      if (!value || value.length === 0) {
        return PersonType.any;
      }

      if (typeof PersonType[value] === 'undefined') {
        return PersonType.any;
      } else {
        return PersonType[value] as PersonType;
      }
    }
  })
  public get type(): PersonType {
    return this._type;
  }
  public set type(value) {
    if (this._type === value) {
      return;
    }

    this._type = value;
    void this.requestStateUpdate(true);
  }

  /**
   * type of group to search for - requires personType to be
   * set to "Group" or "All"
   *
   * @type {GroupType}
   */
  @property({
    attribute: 'group-type',
    converter: value => {
      if (!value || value.length === 0) {
        return GroupType.any;
      }

      const values = value.split(',');
      const groupTypes: GroupType[] = [];

      for (let v of values) {
        v = v.trim();
        if (typeof GroupType[v] !== 'undefined') {
          groupTypes.push(GroupType[v] as GroupType);
        }
      }

      if (groupTypes.length === 0) {
        return GroupType.any;
      }

      // eslint-disable-next-line no-bitwise
      const gt = groupTypes.reduce((a, c) => a | c);
      return gt;
    }
  })
  public get groupType(): GroupType {
    return this._groupType;
  }
  public set groupType(value) {
    if (this._groupType === value) {
      return;
    }
    this._groupType = value;
    void this.requestStateUpdate(true);
  }

  /**
   * The type of user to search for. Default is any.
   *
   * @readonly
   * @type {UserType}
   * @memberof MgtPeoplePicker
   */
  @property({
    attribute: 'user-type',
    converter: value => {
      value = value.toLowerCase();

      return !value || typeof UserType[value] === 'undefined' ? UserType.any : (UserType[value] as UserType);
    }
  })
  public get userType(): UserType {
    return this._userType;
  }
  public set userType(value) {
    if (this._userType === value) {
      return;
    }

    this._userType = value;
    void this.requestStateUpdate(true);
  }

  /**
   * whether the return should contain a flat list of all nested members
   *
   * @type {boolean}
   */
  @property({
    attribute: 'transitive-search',
    type: Boolean
  })
  public get transitiveSearch(): boolean {
    return this._transitiveSearch;
  }
  public set transitiveSearch(value: boolean) {
    if (this.transitiveSearch !== value) {
      this._transitiveSearch = value;
      void this.requestStateUpdate(true);
    }
  }

  /**
   * containing object of IDynamicPerson.
   *
   * @type {IDynamicPerson[]}
   */
  @property({
    attribute: 'people',
    type: Object
  })
  public get people(): IDynamicPerson[] {
    return this._people;
  }
  public set people(value: IDynamicPerson[]) {
    if (!arraysAreEqual(this._people, value)) {
      this._people = value;
      void this.requestStateUpdate(true);
    }
  }

  /**
   * determining how many people to show in list.
   *
   * @type {number}
   */
  @property({
    attribute: 'show-max',
    type: Number
  })
  public get showMax(): number {
    return this._showMax;
  }
  public set showMax(value: number) {
    if (value !== this._showMax) {
      this._showMax = value;
      void this.requestStateUpdate(true);
    }
  }

  /**
   * Sets whether the person image should be fetched
   * from the Microsoft Graph
   *
   * @type {boolean}
   * @memberof MgtPerson
   */
  @property({
    attribute: 'disable-images',
    type: Boolean
  })
  public disableImages: boolean;

  /**
   * array of user picked people.
   *
   * @type {IDynamicPerson[]}
   */
  @property({
    attribute: 'selected-people',
    type: Array
  })
  public get selectedPeople(): IDynamicPerson[] {
    return this._selectedPeople;
  }
  public set selectedPeople(value: IDynamicPerson[]) {
    if (!value) value = [];
    if (!arraysAreEqual(this._selectedPeople, value)) {
      this._selectedPeople = value;
      this.requestUpdate();
    }
  }

  /**
   * array of people to be selected upon initialization
   *
   * @type {string[]}
   * @memberof MgtPeoplePicker
   */
  @property({
    attribute: 'default-selected-user-ids',
    converter: value => {
      return value.split(',').map(v => v.trim());
    },
    type: String
  })
  public get defaultSelectedUserIds(): string[] {
    return this._defaultSelectedUserIds;
  }
  public set defaultSelectedUserIds(value) {
    if (!arraysAreEqual(this._defaultSelectedUserIds, value)) {
      this._defaultSelectedUserIds = value;
      void this.requestStateUpdate(true);
    }
  }

  /**
   * array of groups to be selected upon initialization
   *
   * @type {string[]}
   * @memberof MgtPeoplePicker
   */
  @property({
    attribute: 'default-selected-group-ids',
    converter: value => {
      return value.split(',').map(v => v.trim());
    },
    type: String
  })
  public get defaultSelectedGroupIds(): string[] {
    return this._defaultSelectedGroupIds;
  }
  public set defaultSelectedGroupIds(value) {
    if (!arraysAreEqual(this._defaultSelectedGroupIds, value)) {
      this._defaultSelectedGroupIds = value;
      void this.requestStateUpdate(true);
    }
  }

  /**
   * Placeholder text.
   *
   * @type {string}
   * @memberof MgtPeoplePicker
   */
  @property({
    attribute: 'placeholder',
    type: String
  })
  public placeholder: string;

  /**
   * Determines whether component should be disabled or not
   *
   * @type {boolean}
   * @memberof MgtPeoplePicker
   */
  @property({
    attribute: 'disabled',
    type: Boolean
  })
  public disabled: boolean;

  /**
   * Determines if a user can enter an email without selecting a person
   *
   * @type {boolean}
   * @memberof MgtPeoplePicker
   */
  @property({
    attribute: 'allow-any-email',
    type: Boolean
  })
  public allowAnyEmail: boolean;

  /**
   * Determines whether component allows multiple or single selection of people
   *
   * @type {string}
   * @memberof MgtPeoplePicker
   */
  @property({
    attribute: 'selection-mode',
    type: String
  })
  public selectionMode: string;

  /**
   * Array of the only users to be searched.
   *
   * @type {string[]}
   * @memberof MgtPeoplePicker
   */
  @property({
    attribute: 'user-ids',
    converter: value => {
      return value.split(',').map(v => v.trim());
    },
    type: String
  })
  public get userIds(): string[] {
    return this._userIds;
  }
  public set userIds(value: string[]) {
    if (arraysAreEqual(this._userIds, value)) {
      return;
    }
    this._userIds = value;
    void this.requestStateUpdate(true);
  }

  /**
   * Filters that can be set on the user properties query.
   */
  @property({ attribute: 'user-filters' })
  public get userFilters(): string {
    return this._userFilters;
  }

  public set userFilters(value: string) {
    this._userFilters = value;
    void this.requestStateUpdate(true);
  }

  /**
   * Filters that can be set on the people query properties.
   */
  @property({ attribute: 'people-filters' })
  public get peopleFilters(): string {
    return this._peopleFilters;
  }

  public set peopleFilters(value: string) {
    this._peopleFilters = value;
    void this.requestStateUpdate(true);
  }

  /**
   * Filters that can be set on the group query properties.
   */
  @property({ attribute: 'group-filters' })
  public get groupFilters(): string {
    return this._groupFilters;
  }

  public set groupFilters(value: string) {
    this._groupFilters = value;
    void this.requestStateUpdate(true);
  }

  /**
   * Label that can be set on the people picker input to provide context to
   * assistive technologies
   */
  @property({
    attribute: 'aria-label',
    type: String
  })
  public ariaLabel: string;

  /**
   * Get the scopes required for people picker
   *
   * @static
   * @return {*}  {string[]}
   * @memberof MgtPeoplePicker
   */
  public static get requiredScopes(): string[] {
    return [
      ...new Set(['user.read.all', 'people.read', 'group.read.all', 'user.readbasic.all', ...MgtPerson.requiredScopes])
    ];
  }

  /**
   * User input in search.
   *
   * @protected
   * @type {string}
   * @memberof MgtPeoplePicker
   */
  protected userInput: string;

  // if search is still loading don't load "people not found" state
  @state() private _showLoading: boolean;

  private _userIds: string[];
  private _groupId: string;
  private _groupIds: string[];
  private _type: PersonType = PersonType.person;
  private _groupType: GroupType = GroupType.any;
  private _userType: UserType = UserType.any;
  private _userFilters: string;
  private _groupFilters: string;
  private _peopleFilters: string;
  private _defaultSelectedGroupIds: string[];
  private _defaultSelectedUserIds: string[];
  private _selectedPeople: IDynamicPerson[] = [];
  private _showMax: number;
  private _people: IDynamicPerson[];
  private _transitiveSearch: boolean;

  private defaultPeople: IDynamicPerson[];

  // tracking of user arrow key input for selection
  @state() private _arrowSelectionCount = -1;
  // List of people requested if group property is provided
  private _groupPeople: IDynamicPerson[];
  private _debouncedSearch: { (): void; (): void };
  private defaultSelectedUsers: IDynamicPerson[] = [];
  private defaultSelectedGroups: IDynamicPerson[] = [];
  // List of users highlighted for copy/cut-pasting
  @state() private _highlightedUsers: Element[] = [];
  // current user index to the left of the highlighted users
  private _currentHighlightedUserPos = 0;

  /**
   * Checks if the input is focused.
   */
  @state() private _isFocused = false;

  /**
   * Switch to determine if a typed email can be set.
   */
  @state() private _setAnyEmail = false;

  /**
   * List of people found from the graph calls.
   */
  @state() private _foundPeople: IDynamicPerson[];

  constructor() {
    super();
    this.clearState();
    this._showLoading = true;
    this.showMax = 6;
    this.disableImages = false;

    this.disabled = false;
    this.allowAnyEmail = false;
    this.addEventListener('copy', this.handleCopy);
    this.addEventListener('cut', this.handleCut);
    this.addEventListener('paste', this.handlePaste);
  }

  /**
   * Focuses the input element when focus is called
   *
   * @param {FocusOptions} [options]
   * @memberof MgtPeoplePicker
   */
  public focus(options?: FocusOptions) {
    if (!this.input) {
      return;
    }
    this.input.focus(options);
    this.input.select();
  }

  /**
   * Queries the microsoft graph for a user based on the user id and adds them to the selectedPeople array
   *
   * @param {readonly string []} an array of user ids to add to selectedPeople
   * @returns {Promise<void>}
   * @memberof MgtPeoplePicker
   */
  public async selectUsersById(userIds: readonly string[]): Promise<void> {
    const provider = Providers.globalProvider;
    const graph = Providers.globalProvider.graph;
    if (provider && provider.state === ProviderState.SignedIn) {
      // eslint-disable-next-line guard-for-in, @typescript-eslint/no-for-in-array
      for (const id in userIds) {
        const userId = userIds[id];
        try {
          const personDetails = await getUser(graph, userId);
          this.addPerson(personDetails);
        } catch (e: any) {
          // This caters for allow-any-email property if it's enabled on the component
          // eslint-disable-next-line @typescript-eslint/no-unsafe-member-access, @typescript-eslint/no-unsafe-call
          if (e.message?.includes('does not exist') && this.allowAnyEmail) {
            if (isValidEmail(userId)) {
              const anyMailUser = {
                mail: userId,
                displayName: userId
              };
              this.addPerson(anyMailUser);
            }
          }
        }
      }
    }
  }
  /**
   * Queries the microsoft graph for a group of users from a group id, and adds them to the selectedPeople
   *
   * @param {readonly string []} an array of group ids to add to selectedPeople
   * @returns {Promise<void>}
   * @memberof MgtPeoplePicker
   */
  public async selectGroupsById(groupIds: readonly string[]): Promise<void> {
    const provider = Providers.globalProvider;
    const graph = Providers.globalProvider.graph;
    if (provider && provider.state === ProviderState.SignedIn) {
      // eslint-disable-next-line guard-for-in, @typescript-eslint/no-for-in-array
      for (const id in groupIds) {
        try {
          const groupDetails = await getGroup(graph, groupIds[id]);
          this.addPerson(groupDetails);
        } catch (e) {
          // no-op
        }
      }
    }
  }

  /**
   * Invoked on each update to perform rendering tasks. This method must return a lit-html TemplateResult.
   * Setting properties inside this method will not trigger the element to update.
   *
   * @returns {TemplateResult}
   * @memberof MgtPeoplePicker
   */
  public render(): TemplateResult {
    const defaultTemplate = this.renderTemplate('default', { people: this._foundPeople });
    if (defaultTemplate) {
      return defaultTemplate;
    }

    const selectedPeopleTemplate = this.renderSelectedPeople(this.selectedPeople);
    const inputTemplate = this.renderInput(selectedPeopleTemplate);
    const flyoutTemplate = this.renderFlyout(inputTemplate);

    return html`
      <div>
        ${flyoutTemplate}
      </div>
    `;
  }

  /**
   * Clears state of the component
   *
   * @protected
   * @memberof MgtPeoplePicker
   */
  protected clearState(): void {
    this.selectedPeople = [];
    this.userInput = '';
    this._highlightedUsers = [];
    this._currentHighlightedUserPos = 0;
  }

  /**
   * Request to reload the state.
   * Use reload instead of load to ensure loading events are fired.
   *
   * @protected
   * @memberof MgtBaseComponent
   */
  protected requestStateUpdate(force?: boolean) {
    if (force) {
      this._groupPeople = null;
      this._foundPeople = null;
      this.selectedPeople = [];
      this.defaultPeople = null;
    }

    return super.requestStateUpdate(force);
  }

  /**
   * Render the input text box.
   *
   * @protected
   * @returns {TemplateResult}
   * @memberof MgtPeoplePicker
   */
  protected renderInput(selectedPeopleTemplate: TemplateResult): TemplateResult {
    const placeholder = !this.disabled
      ? this.placeholder
        ? this.placeholder
        : this.strings.inputPlaceholderText
      : this.placeholder || '';

    const selectionMode = this.selectionMode ? this.selectionMode : 'multiple';

    if (selectionMode === 'single' && this.selectedPeople.length >= 1) {
      this.lostFocus();
      return html``;
    }

    const searchIcon = html`<span class="search-icon">${getSvg(SvgIcon.Search)}</span>`;
    const startSlot = this.selectedPeople?.length > 0 ? selectedPeopleTemplate : searchIcon;
    return html`
      <fluent-text-field
        appearance="outline"
        slot="anchor"
        id="people-picker-input"
        placeholder=${placeholder}
        aria-label=${this.ariaLabel || placeholder}
        @click="${this.handleInputClick}"
        @focus="${this.gainedFocus}"
        @keydown="${this.onUserKeyDown}"
        @keyup="${this.onUserKeyUp}"
        @input="${this.onUserInput}"
        @blur="${this.lostFocus}"
        ?disabled=${this.disabled}>
          <span slot="start">${startSlot}</span>
      </fluent-text-field>
    `;
  }

  /**
   * Render the selected people tokens.
   *
   * @protected
   * @returns {TemplateResult}
   * @memberof MgtPeoplePicker
   */
  protected renderSelectedPeople(selectedPeople?: IDynamicPerson[]): TemplateResult {
    if (!selectedPeople || !selectedPeople.length) {
      return html``;
    }

    return html`
       <ul
        id="selected-list"
        aria-label="${this.strings.selected}"
        class="selected-list">
          ${repeat(
            selectedPeople,
            person => person?.id,
            person => html`
            <li class="selected-list-item">
              ${
                this.renderTemplate(
                  'selected-person',
                  { person },
                  `selected-${person?.id ? person.id : person.displayName}`
                ) || this.renderSelectedPerson(person)
              }

              <div
                role="button"
                tabindex="0"
                class="selected-list-item-close-icon"
                @click="${(e: UIEvent) => this.removePerson(person, e)}"
                @keydown="${(e: KeyboardEvent) => this.handleRemovePersonKeyDown(person, e)}">
                  ${getSvg(SvgIcon.Close)}
              </div>
          </li>`
          )}
      </ul>`;
  }
  /**
   * Render the flyout chrome.
   *
   * @protected
   * @returns {TemplateResult}
   * @memberof MgtPeoplePicker
   */
  protected renderFlyout(anchor: TemplateResult): TemplateResult {
    return mgtHtml`
       <mgt-flyout light-dismiss class="flyout">
         ${anchor}
         <fluent-card
          tabindex="0"
          slot="flyout"
          class="flyout-root"
          @wheel=${(e: WheelEvent) => this.handleSectionScroll(e)}
          @keydown=${(e: KeyboardEvent) => this.onUserKeyDown(e)}
          class="custom">
           ${this.renderFlyoutContent()}
         </fluent-card>
       </mgt-flyout>
     `;
  }

  /**
   * Render the appropriate state in the results flyout.
   *
   * @protected
   * @returns {TemplateResult}
   * @memberof MgtPeoplePicker
   */
  protected renderFlyoutContent(): TemplateResult {
    if (this.isLoadingState || this._showLoading) {
      return this.renderLoading();
    }

    const people = this._foundPeople;

    if (!people || people.length === 0 || this.showMax === 0) {
      return this.renderNoData();
    } else {
      return this.renderSearchResults(people);
    }
  }

  /**
   * Render the loading state.
   *
   * @protected
   * @returns
   * @memberof MgtPeoplePicker
   */
  protected renderLoading(): TemplateResult {
    return (
      this.renderTemplate('loading', null) ||
      mgtHtml`
         <div class="message-parent">
           <mgt-spinner></mgt-spinner>
           <div aria-label="${this.strings.loadingMessage}" class="loading-text">
             ${this.strings.loadingMessage}
           </div>
         </div>
       `
    );
  }

  /**
   * Render the state when no results are found for the search query.
   *
   * @protected
   * @returns {TemplateResult}
   * @memberof MgtPeoplePicker
   */
  protected renderNoData(): TemplateResult {
    if (!this._isFocused) {
      return;
    }
    return (
      this.renderTemplate('error', null) ||
      this.renderTemplate('no-data', null) ||
      html`
         <div class="message-parent">
           <div aria-label=${this.strings.noResultsFound} class="search-error-text">
             ${this.strings.noResultsFound}
           </div>
         </div>
       `
    );
  }

  /**
   * Render the list of search results.
   *
   * @protected
   * @param {IDynamicPerson[]} people
   * @returns
   * @memberof MgtPeoplePicker
   */
  protected renderSearchResults(people: IDynamicPerson[]) {
    const filteredPeople = people.filter(person => person.id);
    return html`
      <ul
        id="suggestions-list"
        class="searched-people-list"
        role="listbox"
        aria-live="polite"
      >
         ${repeat(
           filteredPeople,
           person => person.id,
           person => {
             const lineTwo = person.jobTitle || (person as User).mail;
             const ariaLabel = `${this.strings.suggestedContact} ${person.displayName} ${lineTwo ?? ''}`;
             return html`
               <li
                id="${person.id}"
                aria-label="${ariaLabel}"
<<<<<<< HEAD
                class="searched-people-list-result"
=======
                class="list-person"
>>>>>>> a06ad0dc
                role="option"
                @click="${e => this.handleSuggestionClick(person)}">
                  ${this.renderPersonResult(person)}
               </li>
             `;
           }
         )}
       </ul>
     `;
  }

  /**
   * Render an individual person search result.
   *
   * @protected
   * @param {IDynamicPerson} person
   * @returns {TemplateResult}
   * @memberof MgtPeoplePicker
   */
  protected renderPersonResult(person: IDynamicPerson): TemplateResult {
    return (
      this.renderTemplate('person', { person }, person.id) ||
      mgtHtml`
         <mgt-person
          class="person"
          show-presence
          view="twoLines"
          line2-property="jobTitle,mail"
          .personDetails=${person}
          .fetchImage=${!this.disableImages}>
          .personCardInteraction=${PersonCardInteraction.none}
        </mgt-person>`
    );
  }

  /**
   * Render an individual selected person token.
   *
   * @protected
   * @param {IDynamicPerson} person
   * @returns {TemplateResult}
   * @memberof MgtPeoplePicker
   */
  protected renderSelectedPerson(person: IDynamicPerson): TemplateResult {
    return mgtHtml`
       <mgt-person
         tabindex="-1"
         class="selected-list-item-person"
         .personDetails=${person}
         .fetchImage=${!this.disableImages}
         .view=${ViewType.oneline}
         .personCardInteraction=${PersonCardInteraction.none}>
        </mgt-person>
     `;
  }

  /**
   * Async query to Graph for members of group if determined by developer.
   * set's `this.groupPeople` to those members.
   */
  protected async loadState(): Promise<void> {
    let people = this.people;
    const input = this.userInput.toLowerCase();
    const provider = Providers.globalProvider;

    if (people) {
      if (input) {
        const displayNameMatch = people.filter(person => person?.displayName.toLowerCase().includes(input));
        people = displayNameMatch;
      }
      this._showLoading = false;
    } else if (!people && provider && provider.state === ProviderState.SignedIn) {
      const graph = provider.graph.forComponent(this);

      if (!input.length) {
        if (this.defaultPeople) {
          people = this.defaultPeople;
        } else {
          if (this.groupId || this.groupIds) {
            if (this._groupPeople === null) {
              if (this.groupId) {
                try {
                  if (this.type === PersonType.group) {
                    this._groupPeople = await findGroupMembers(
                      graph,
                      null,
                      this.groupId,
                      this.showMax,
                      this.type,
                      this.transitiveSearch
                    );
                  } else {
                    this._groupPeople = await findGroupMembers(
                      graph,
                      null,
                      this.groupId,
                      this.showMax,
                      this.type,
                      this.transitiveSearch,
                      this.userFilters,
                      this.peopleFilters
                    );
                  }
                } catch (_) {
                  this._groupPeople = [];
                }
              } else if (this.groupIds) {
                if (this.type === PersonType.group) {
                  try {
                    this._groupPeople = await getGroupsForGroupIds(graph, this.groupIds, this.groupFilters);
                  } catch (_) {
                    this._groupPeople = [];
                  }
                } else {
                  try {
                    const peopleInGroups = await findUsersFromGroupIds(
                      graph,
                      '',
                      this.groupIds,
                      this.showMax,
                      this.type,
                      this.transitiveSearch,
                      this.userFilters
                    );
                    this._groupPeople = peopleInGroups;
                  } catch (_) {
                    this._groupPeople = [];
                  }
                }
              }
            }
            people = this._groupPeople || [];
          } else if (this.type === PersonType.person || this.type === PersonType.any) {
            if (this.userIds) {
              people = await getUsersForUserIds(graph, this.userIds, '', this.userFilters);
            } else {
              const isUserOrContactType = this.userType === UserType.user || this.userType === UserType.contact;
              if (this._userFilters && isUserOrContactType) {
                people = await getUsers(graph, this._userFilters, this.showMax);
              } else {
                people = await getPeople(graph, this.userType, this._peopleFilters);
              }
            }
          } else if (this.type === PersonType.group) {
            if (this.groupIds) {
              try {
                people = await this.getGroupsForGroupIds(graph, people);
              } catch (_) {
                // nop
              }
            } else {
              let groups = (await findGroups(graph, '', this.showMax, this.groupType, this._groupFilters)) || [];
              // eslint-disable-next-line @typescript-eslint/dot-notation
              if (groups.length > 0 && groups[0]['value']) {
                // eslint-disable-next-line @typescript-eslint/dot-notation, @typescript-eslint/no-unsafe-assignment
                groups = groups[0]['value'];
              }
              people = groups;
            }
          }
          this.defaultPeople = people;
        }
        if (this._isFocused) {
          this._showLoading = false;
        }
      }

      if (
        (this.defaultSelectedUserIds?.length > 0 || this.defaultSelectedGroupIds?.length > 0) &&
        !this.selectedPeople.length &&
        !this.defaultSelectedUsers
      ) {
        this.defaultSelectedUsers = await getUsersForUserIds(graph, this.defaultSelectedUserIds, '', this.userFilters);
        this.defaultSelectedGroups = await getGroupsForGroupIds(
          graph,
          this.defaultSelectedGroupIds,
          this.peopleFilters
        );

        this.defaultSelectedGroups = this.defaultSelectedGroups.filter(group => {
          return group !== null;
        });

        this.defaultSelectedUsers = this.defaultSelectedUsers.filter(user => {
          return user !== null;
        });

        this.selectedPeople = [...this.defaultSelectedUsers, ...this.defaultSelectedGroups];
        this.requestUpdate();
        this.fireCustomEvent('selectionChanged', this.selectedPeople);
      }

      if (input) {
        people = [];

        if (this.groupId) {
          people =
            (await findGroupMembers(
              graph,
              input,
              this.groupId,
              this.showMax,
              this.type,
              this.transitiveSearch,
              this.userFilters,
              this.peopleFilters
            )) || [];
        } else {
          if (this.type === PersonType.person || this.type === PersonType.any) {
            try {
              // Default UserType === any
              if (this.userType === UserType.contact || this.userType === UserType.user) {
                // we might have a user-filters property set, search for users with it.
                if (this.userIds && this.userIds.length) {
                  // has the user-ids proerty set
                  people = await getUsersForUserIds(graph, this.userIds, input, this._userFilters);
                } else {
                  people = await findUsers(graph, input, this.showMax, this._userFilters);
                }
              } else {
                if (!this.groupIds) {
                  if (this.userIds && this.userIds.length) {
                    // has the user-ids proerty set
                    people = await getUsersForUserIds(graph, this.userIds, input, this._userFilters);
                  } else {
                    people = (await findPeople(graph, input, this.showMax, this.userType, this._peopleFilters)) || [];
                  }
                } else {
                  // Does not work when the PersonType = person.
                  try {
                    people = await findUsersFromGroupIds(
                      graph,
                      input,
                      this.groupIds,
                      this.showMax,
                      this.type,
                      this.transitiveSearch,
                      this.userFilters
                    );
                  } catch (_) {
                    // nop
                  }
                }
              }
            } catch (e) {
              // nop
            }

            // Don't follow this path if a people-filters attribute is set on the component as the
            // default type === PersonType.person
            if (
              people &&
              people.length < this.showMax &&
              this.userType !== UserType.contact &&
              this.type !== PersonType.person
            ) {
              try {
                const users = (await findUsers(graph, input, this.showMax, this._userFilters)) || [];

                // make sure only unique people
                const peopleIds = new Set(people.map(p => p.id));
                for (const user of users) {
                  if (!peopleIds.has(user.id)) {
                    people.push(user);
                  }
                }
              } catch (e) {
                // no-op
              }
            }
          }

          if ((this.type === PersonType.group || this.type === PersonType.any) && people.length < this.showMax) {
            if (this.groupIds) {
              try {
                people = await findGroupsFromGroupIds(
                  graph,
                  input,
                  this.groupIds,
                  this.showMax,
                  this.groupType,
                  this.userFilters
                );
              } catch (_) {
                // no-op
              }
            } else {
              let groups = [];
              try {
                groups = (await findGroups(graph, input, this.showMax, this.groupType, this._groupFilters)) || [];
                people = people.concat(groups);
              } catch (e) {
                // nop
              }
            }
          }
        }
      }
    }
    // people = this.getUniquePeople(people);
    this._foundPeople = this.filterPeople(people);
  }

  /**
   * Gets the Groups in a list of group IDs.
   *
   * @param graph the graph object
   * @param people already found groups
   * @returns groups found
   */
  private async getGroupsForGroupIds(graph: IGraph, people: IDynamicPerson[]) {
    const groups = await getGroupsForGroupIds(graph, this.groupIds, this.groupFilters);
    for (const group of groups as IDynamicPerson[]) {
      people = people.concat(group);
    }
    people = people.filter(person => person);
    return people;
  }

  /**
   * Hide the results flyout.
   *
   * @protected
   * @memberof MgtPeoplePicker
   */
  protected hideFlyout(): void {
    const flyout = this.flyout;
    if (flyout) {
      flyout.close();
    }
    if (this.input) {
      this.input.setAttribute('aria-expanded', 'false');
      this.input.setAttribute('aria-activedescendant', '');
    }
    this._arrowSelectionCount = -1;
  }

  /**
   * Show the results flyout.
   *
   * @protected
   * @memberof MgtPeoplePicker
   */
  protected showFlyout(): void {
    const flyout = this.flyout;
    if (flyout) {
      flyout.open();
    }
    if (this.input) {
      this.input.setAttribute('aria-expanded', 'true');
    }
    this._arrowSelectionCount = -1;
  }

  /**
   * Removes person from selected people
   *
   * @param person - person and details pertaining to user selected
   */
  protected removePerson(person: IDynamicPerson, e: UIEvent): void {
    e.stopPropagation();
    const filteredPersonArr = this.selectedPeople.filter(p => {
      if (!person.id && p.displayName) {
        return p.displayName !== person.displayName;
      }
      return p.id !== person.id;
    });
    this.selectedPeople = filteredPersonArr;
    void this.loadState();
    this.fireCustomEvent('selectionChanged', this.selectedPeople);
    this.input?.focus();
  }

  /**
   * Checks if key pressed is an `Enter` key before removing person
   *
   * @param person
   * @param e
   */
  protected handleRemovePersonKeyDown(person: IDynamicPerson, e: KeyboardEvent): void {
    if (e.key === 'Enter') {
      this.removePerson(person, e);
    }
  }

  /**
   * Tracks when user selects person from picker
   *
   * @param person - contains details pertaining to selected user
   * @param event - tracks user event
   */
  protected addPerson(person: IDynamicPerson): void {
    if (person) {
      setTimeout(() => {
        this.clearInput();
      }, 50);
      const duplicatePeople = this.selectedPeople.filter(p => {
        if (!person.id && p.displayName) {
          return p.displayName === person.displayName;
        }
        return p.id === person.id;
      });

      if (duplicatePeople.length === 0) {
        this.selectedPeople = [...this.selectedPeople, person];
        this.fireCustomEvent('selectionChanged', this.selectedPeople);
        void this.loadState();
        this._foundPeople = [];
        this._arrowSelectionCount = -1;
      }
    }
  }

  private clearInput() {
    this.clearHighlighted();
    if (this.selectionMode !== 'single') {
      this.input.value = '';
    }
    this.userInput = '';
  }

  // handle input click
  private handleInputClick = () => {
    if (!this.flyout.isOpen) {
      this.handleUserSearch();
    }
  };

  // handle input focus
  private gainedFocus = () => {
    this.clearHighlighted();
    this._isFocused = true;
    void this.loadState();
    this.showFlyout();
  };

  // handle input blur
  private lostFocus = () => {
    this._isFocused = false;
    if (this.input) {
      this.input.setAttribute('aria-expanded', 'false');
      this.input.setAttribute('aria-activedescendant', '');
    }

    const peopleList = this.renderRoot.querySelector('.people-list');

    if (peopleList) {
      for (const el of peopleList.children) {
        el.classList.remove('focused');
        el.setAttribute('aria-selected', 'false');
      }
    }

    this.requestUpdate();
  };

  /**
   * Handles input from the key up events on the keyboard.
   */
  private onUserKeyUp = (event: KeyboardEvent): void => {
    const keyName = event.key;
    const isCmdOrCtrlKey = event.getModifierState('Control') || event.getModifierState('Meta');
    const isPaste = isCmdOrCtrlKey && keyName === 'v';
    const isArrowKey = ['ArrowDown', 'ArrowRight', 'ArrowUp', 'ArrowLeft'].includes(keyName);

    if ((!isPaste && isCmdOrCtrlKey) || isArrowKey) {
      if (isCmdOrCtrlKey || ['ArrowLeft', 'ArrowRight'].includes(keyName)) {
        // Only hide the flyout when you're doing selections with Left/Right Arrow key
        this.hideFlyout();
      }

      if (keyName === 'ArrowDown') {
        if (!this.flyout.isOpen && this._isFocused) {
          this.handleUserSearch();
        }
      }
      return;
    }

    if (['Tab', 'Enter', 'Shift'].includes(keyName)) return;

    if (keyName === 'Escape') {
      this.clearInput();
      this._foundPeople = [];
      this._arrowSelectionCount = -1;
      return;
    }

    if (keyName === 'Backspace' && this.userInput.length === 0 && this.selectedPeople.length > 0) {
      this.clearHighlighted();
      // remove last person in selected list
      this.selectedPeople = this.selectedPeople.splice(0, this.selectedPeople.length - 1);
      void this.loadState();
      this.hideFlyout();
      // fire selected people changed event
      this.fireCustomEvent('selectionChanged', this.selectedPeople);
      return;
    }

    if ([';', ','].includes(keyName)) {
      if (this.allowAnyEmail) {
        this._setAnyEmail = true;
        event.preventDefault();
        event.stopPropagation();
      }
      return;
    }
  };

  private onUserInput = (event: InputEvent) => {
    const input = event.target as HTMLInputElement;
    this.userInput = input.value;
    if (this.userInput) {
      const validEmail = isValidEmail(this.userInput);
      if (validEmail && this.allowAnyEmail) {
        if (this._setAnyEmail) {
          this.handleAnyEmail();
        }
      } else {
        this.handleUserSearch();
      }
      this._setAnyEmail = false;
    }
  };

  private handleAnyEmail() {
    this._showLoading = false;
    this._arrowSelectionCount = -1;
    if (isValidEmail(this.userInput)) {
      const anyMailUser = {
        mail: this.userInput,
        displayName: this.userInput
      };
      this.addPerson(anyMailUser);
    }
    this.hideFlyout();
    if (this.input) {
      this.input.focus();
      this._isFocused = true;
    }
  }

  // handle suggestion list item click
  private handleSuggestionClick(person: IDynamicPerson): void {
    this.addPerson(person);
    this.hideFlyout();
  }

  /**
   * Tracks event on user input in search
   *
   * @param input - input text
   */
  private handleUserSearch() {
    if (!this._debouncedSearch) {
      this._debouncedSearch = debounce(async () => {
        const loadingTimeout = setTimeout(() => {
          this._showLoading = true;
        }, 50);

        await this.loadState();
        clearTimeout(loadingTimeout);
        this._showLoading = false;
        this._arrowSelectionCount = -1;
        this.showFlyout();
      }, 400);
    }

    this._debouncedSearch();
  }

  /**
   * Tracks event on user search (keydown)
   *
   * @param event - event tracked on user input (keydown)
   */
  private onUserKeyDown = (event: KeyboardEvent): void => {
    const keyName = event.key;
    const selectedList = this.renderRoot.querySelector('.selected-list');
    const isCmdOrCtrlKey = event.getModifierState('Control') || event.getModifierState('Meta');
    if (isCmdOrCtrlKey && selectedList) {
      const selectedPeople = selectedList.querySelectorAll('mgt-person.selected-list-item-person');
      this.hideFlyout();
      if (isCmdOrCtrlKey && keyName === 'ArrowLeft') {
        this._currentHighlightedUserPos =
          (this._currentHighlightedUserPos - 1 + selectedPeople.length) % selectedPeople.length;
        if (this._currentHighlightedUserPos >= 0 && !Number.isNaN(this._currentHighlightedUserPos)) {
          this._highlightedUsers.push(selectedPeople[this._currentHighlightedUserPos]);
        } else {
          this._currentHighlightedUserPos = 0;
        }
      } else if (isCmdOrCtrlKey && keyName === 'ArrowRight') {
        const person = this._highlightedUsers.pop();
        if (person) {
          const personParent = person.parentElement;
          if (personParent) {
            this.clearHighlighted(personParent);
            this._currentHighlightedUserPos++;
          }
        }
      } else if (isCmdOrCtrlKey && keyName === 'a') {
        this._highlightedUsers = [];
        selectedPeople.forEach(person => this._highlightedUsers.push(person));
      }
      if (this._highlightedUsers) {
        this.highlightSelectedPeople(this._highlightedUsers);
      }
      return;
    }

    this.clearHighlighted();

    if (!this.flyout.isOpen) {
      return;
    }

    if (keyName === 'ArrowUp' || keyName === 'ArrowDown') {
      this.handleArrowSelection(event);
      if (this.input.value?.length > 0) {
        event.preventDefault();
      }
    }

    if (keyName === 'Enter') {
      if (!event.shiftKey && this._foundPeople) {
        event.preventDefault();
        event.stopPropagation();

        const foundPerson = this._foundPeople[this._arrowSelectionCount];
        if (foundPerson) {
          this.addPerson(foundPerson);
          this.hideFlyout();
          this.input.value = '';
        }
      } else if (this.allowAnyEmail) {
        this.handleAnyEmail();
      } else {
        this.showFlyout();
      }
    }

    if (keyName === 'Escape') {
      event.stopPropagation();
    }

    if (keyName === 'Tab') {
      this.hideFlyout();
    }

    if ([';', ','].includes(keyName)) {
      if (this.allowAnyEmail) {
        event.preventDefault();
        event.stopPropagation();
        this.userInput = this.input.value;
        this.handleAnyEmail();
      }
    }
  };

  /**
   * Gets the text of the highlighed people and writes it to the clipboard
   */
  private async writeHighlightedText() {
    const copyText = [];
    for (const element of this._highlightedUsers) {
      // eslint-disable-next-line @typescript-eslint/dot-notation
      const { id, displayName, mail, userPrincipalName, scoredEmailAddresses } = element['_personDetails'] as Person &
        User;
      let emailAddress: string;
      if (scoredEmailAddresses && scoredEmailAddresses.length > 0) {
        emailAddress = scoredEmailAddresses.pop().address;
      } else {
        emailAddress = userPrincipalName || mail;
      }

      copyText.push({ id, displayName, email: emailAddress });
    }
    let copiedTextStr = '';
    if (copyText.length > 0) {
      copiedTextStr = JSON.stringify(copyText);
    }

    await navigator.clipboard.writeText(copiedTextStr);
  }

  /**
   * Handles the cut event when it is fired
   */
  private handleCut = () => {
    this.writeHighlightedText().then(
      () => {
        this.removeHighlightedOnCut();
      },
      () => {
        // intentionally left blank
      }
    );
  };

  /**
   * Handles the copy event when it is fired
   */
  private handleCopy = () => {
    void this.writeHighlightedText();
  };

  /**
   * Parses the copied people text and adds them when you paste
   */
  private handlePaste = () => {
    navigator.clipboard.readText().then(
      copiedText => {
        if (copiedText) {
          try {
            const people: IDynamicPerson[] = JSON.parse(copiedText) as IDynamicPerson[];
            if (people && people.length > 0) {
              for (const person of people) {
                this.addPerson(person);
              }
            }
          } catch (error) {
            if (error instanceof SyntaxError) {
              const delimiters = [',', ';'];
              let listOfUsers: string[];
              try {
                for (const delimiter of delimiters) {
                  listOfUsers = copiedText.split(delimiter);
                  if (listOfUsers.length > 1) {
                    this.hideFlyout();
                    void this.selectUsersById(listOfUsers);
                    break;
                  }
                }
                // eslint-disable-next-line no-empty
              } catch (_) {}
            }
          }
        }
      },
      // eslint-disable-next-line @typescript-eslint/no-unused-vars
      error => {
        // 'navigator.clipboard.readText is not a function' error is thrown in Mozilla
        // more information here https://developer.mozilla.org/en-US/docs/Web/API/Clipboard/readText#browser_compatibility
        // Firefox only supports reading the clipboard in browser extensions,
        // using the "clipboardRead" extension permission.
      }
    );
  };

  /**
   * Removes only the highlighted elements from the peoplePicker during cut operations.
   */
  private removeHighlightedOnCut() {
    this.selectedPeople = this.selectedPeople.splice(0, this.selectedPeople.length - this._highlightedUsers.length);
    this._highlightedUsers = [];
    this._currentHighlightedUserPos = 0;
    void this.loadState();
    this.hideFlyout();
    this.fireCustomEvent('selectionChanged', this.selectedPeople);
  }
  /**
   * Changes the color class to show which people are selected for copy/cut-paste
   *
   * @param people list of selected people classes
   */
  private highlightSelectedPeople(people: Element[]) {
    for (const person of people) {
      const parentElement = person?.parentElement;
      parentElement.classList.add('highlighted');
    }
  }

  /**
   * Defaults the people class back to the normal view
   */
  private clearHighlighted(node?: Element) {
    if (node) {
      node.classList.remove('highlighted');
    } else {
      for (const person of this._highlightedUsers) {
        const parentElement = person.parentElement;
        if (parentElement) {
          parentElement.classList.remove('highlighted');
        }
      }
      this._highlightedUsers = [];
      this._currentHighlightedUserPos = 0;
    }
  }

  /**
   * Tracks user key selection for arrow key selection of people
   *
   * @param event - tracks user key selection
   */
  private handleArrowSelection(event?: KeyboardEvent): void {
    const peopleList = this.renderRoot.querySelector('.searched-people-list');

    if (peopleList && peopleList?.children?.length) {
      if (event) {
        // update arrow count
        if (event.key === 'ArrowUp') {
          if (this._arrowSelectionCount === -1) {
            this._arrowSelectionCount = 0;
          } else {
            this._arrowSelectionCount =
              (this._arrowSelectionCount - 1 + peopleList.children.length) % peopleList.children.length;
          }
        }
        if (event.key === 'ArrowDown') {
          if (this._arrowSelectionCount === -1) {
            this._arrowSelectionCount = 0;
          } else {
            this._arrowSelectionCount =
              (this._arrowSelectionCount + 1 + peopleList.children.length) % peopleList.children.length;
          }
        }
      }

      for (const person of peopleList?.children) {
        const p = person as HTMLElement;
        p.setAttribute('aria-selected', 'false');
        p.blur();
        p.removeAttribute('tabindex');
      }

      // set selected background
      // set aria-selected to true
      const focusedItem = peopleList.children[this._arrowSelectionCount] as HTMLElement;

      if (focusedItem) {
        focusedItem.setAttribute('tabindex', '0');
        focusedItem.focus();
        focusedItem.scrollIntoView({ behavior: 'smooth', block: 'nearest', inline: 'nearest' });
        focusedItem.setAttribute('aria-selected', 'true');
        this.input.setAttribute('aria-activedescendant', focusedItem?.id);
      }
    }
  }

  /**
   * Filters people searched from already selected people
   *
   * @param people - array of people returned from query to Graph
   */
  private filterPeople(people: IDynamicPerson[]): IDynamicPerson[] {
    // check if people need to be updated
    // ensuring people list is displayed
    // find ids from selected people
    const uniquePeople: IDynamicPerson[] = [];
    if (people && people.length > 0) {
      people = people.filter(person => person);
      const idFilter = this.selectedPeople.map(el => {
        return el.id ? el.id : el.displayName;
      });

      // filter id's
      const filtered = people.filter((person: IDynamicPerson) => {
        if (person?.id) {
          return idFilter.indexOf(person.id) === -1;
        } else {
          return idFilter.indexOf(person?.displayName) === -1;
        }
      });

      // remove duplicates
      const dupsSet: Set<string> = new Set();
      for (const d of filtered) {
        const person = JSON.stringify(d);
        dupsSet.add(person);
      }

      dupsSet.forEach((person: string) => {
        const p: IDynamicPerson = JSON.parse(person) as IDynamicPerson;
        uniquePeople.push(p);
      });
    }
    return uniquePeople;
  }

  // stop propagating wheel event to flyout so mouse scrolling works
  private handleSectionScroll(e: WheelEvent) {
    const target = this.renderRoot.querySelector('.flyout-root');
    if (target) {
      if (
        !(e.deltaY < 0 && target.scrollTop === 0) &&
        !(e.deltaY > 0 && target.clientHeight + target.scrollTop >= target.scrollHeight - 1)
      ) {
        e.stopPropagation();
      }
    }
  }
}<|MERGE_RESOLUTION|>--- conflicted
+++ resolved
@@ -943,11 +943,7 @@
                <li
                 id="${person.id}"
                 aria-label="${ariaLabel}"
-<<<<<<< HEAD
                 class="searched-people-list-result"
-=======
-                class="list-person"
->>>>>>> a06ad0dc
                 role="option"
                 @click="${e => this.handleSuggestionClick(person)}">
                   ${this.renderPersonResult(person)}
