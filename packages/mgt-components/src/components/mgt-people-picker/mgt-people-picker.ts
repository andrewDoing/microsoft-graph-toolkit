--- conflicted
+++ resolved
@@ -6,16 +6,10 @@
  */
 
 import { User } from '@microsoft/microsoft-graph-types';
-<<<<<<< HEAD
 import { html, TemplateResult } from 'lit';
 import { customElement, property, state } from 'lit/decorators.js';
 import { classMap } from 'lit/directives/class-map.js';
 import { repeat } from 'lit/directives/repeat.js';
-=======
-import { customElement, html, internalProperty, property, TemplateResult } from 'lit-element';
-import { classMap } from 'lit-html/directives/class-map';
-import { repeat } from 'lit-html/directives/repeat';
->>>>>>> b8d6891e
 import {
   findGroups,
   getGroupsForGroupIds,
@@ -1226,11 +1220,7 @@
    */
   private async getGroupsForGroupIds(graph: IGraph, people: IDynamicPerson[]) {
     const groups = await getGroupsForGroupIds(graph, this.groupIds, this.groupFilters);
-<<<<<<< HEAD
-    for (const group of groups as IDynamicPerson[]) {
-=======
     for (let group of groups as IDynamicPerson[]) {
->>>>>>> b8d6891e
       people = people.concat(group);
     }
     people = people.filter(person => person);
@@ -1849,19 +1839,11 @@
         const person = JSON.stringify(filtered[i]);
         dupsSet.add(person);
       }
-<<<<<<< HEAD
-=======
-      const uniquePeople: IDynamicPerson[] = [];
->>>>>>> b8d6891e
 
       dupsSet.forEach((person: string) => {
         const p: IDynamicPerson = JSON.parse(person) as IDynamicPerson;
         uniquePeople.push(p);
       });
-<<<<<<< HEAD
-=======
-      return uniquePeople;
->>>>>>> b8d6891e
     }
     return uniquePeople;
   }
