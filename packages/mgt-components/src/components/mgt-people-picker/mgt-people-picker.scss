/**
 * -------------------------------------------------------------------------------------------
 * Copyright (c) Microsoft Corporation.  All Rights Reserved.  Licensed under the MIT License.
 * See License in the project root for license information.
 * -------------------------------------------------------------------------------------------
 */

@import '../../../../../node_modules/office-ui-fabric-core/dist/sass/References';
@import '../../styles/shared-styles.scss';
@import './mgt-people-picker.theme.scss';

$person-wrapper-background-hover: #fafafa;

// Main
:host {
  font-family: $font-family;
  font-size: 14px;
  height: 24px;
  display: contents;
  overflow: hidden;
  position: absolute;
  width: 135px;
  left: 0px;
  top: 0px;
  border-radius: 12px;
  --dropdown-item-hover-background: #f7f7f7;
}

:host .root,
mgt-people-picker .root {
  display: block;
}

.people-picker {
  background-color: $input__background-color;
  box-sizing: border-box;
  background: padding-box linear-gradient(var(--neutral-fill-input-rest), var(--neutral-fill-input-rest)),
    border-box var(--neutral-stroke-input-rest);
  border: calc(var(--stroke-width) * 1px) solid transparent;
  border-radius: calc(var(--control-corner-radius) * 1px);
  min-height: calc((var(--base-height-multiplier) + var(--density)) * var(--design-unit) * 1px);

  &:hover {
    background: padding-box linear-gradient(var(--neutral-fill-input-focus), var(--neutral-fill-input-focus)),
      border-box var(--neutral-stroke-input-rest);
  }
  &.focused {
    border-bottom: calc(var(--focus-stroke-width) * 1px) solid var(--accent-fill-rest);
    border-bottom-left-radius: calc(var(--control-corner-radius) * 1px);
    border-bottom-right-radius: calc(var(--control-corner-radius) * 1px);
  }
  &.disabled {
    pointer-events: none;
  }
  padding: 4px;

  .selected-list {
    flex: 1 0 auto;
    display: flex;
    flex-wrap: wrap;
    vertical-align: middle;
    list-style-type: none;
    font-style: normal;
    font-weight: normal;
    overflow: hidden;

    &__options {
      display: contents;
    }

    &__person-wrapper {
      display: flex;
      margin: 0 4px;
      align-items: center;
      border-radius: 12px;
      height: 24px;
      white-space: nowrap;
      text-overflow: ellipsis;
      overflow: hidden;
      position: relative;
      top: 3px;
      background-color: set-var(selected-person__background-color, $theme-default, $people-picker);
      &:hover {
        background-color: $person-wrapper-background-hover;
      }

      &__person {
        overflow: hidden;
        min-width: 100%;
        --avatar-size-s: 24px;
        margin-left: 0px;
        --color: #{$color};
        color: $color;
      }

      &__overflow {
        margin-left: 25px;

        &__gradient {
          content: '';
          position: absolute;
          margin-right: 23px;
          width: 10px;
          height: 90%;
          top: 0;
          right: 0;
          @include selected-person__overflow($theme-default);
          background-image: none;
        }

        &__close-icon {
          font-family: 'FabricMDL2Icons';
          cursor: pointer;
          color: $color;
          display: flex;
          flex-direction: column;
          align-items: center;
          position: absolute;
          height: 24px;
          width: 24px;
          right: 0px;
          top: 0px;
          border-radius: 12px;
          line-height: 24px;
          &:hover {
            color: $commblue_primary;
          }
        }
      }
    }

    &__person-wrapper-highlighted {
      @extend .selected-list__person-wrapper;
      background: #005393;

      &__person {
        @extend .selected-list__person-wrapper__person;
        color: white;
        --color: white;
      }

      &__overflow {
        @extend .selected-list__person-wrapper__overflow;
        &__gradient {
          @extend .selected-list__person-wrapper__overflow__gradient;
          background-image: none;
        }

        &__close-icon {
          @extend .selected-list__person-wrapper__overflow__close-icon;
          background: #005393;
          color: white;
          line-height: 24px;
        }
      }
    }

    &__person-wrapper-highlighted:hover {
      @extend .selected-list__person-wrapper-highlighted;
      background-color: #006cbe;
    }

    .flyout {
      .search-box {
        margin: 1px 2px 8px;
        display: inline-flex;

        &.search-box-start {
          line-height: normal;
          margin-inline-start: 0px;
          margin-inline-end: 0px;
        }

        .search-icon {
          padding: 10px 10px 0px 8px;
        }

        &__input {
          box-sizing: border-box;
          border-width: 0;
          border-style: none;
          width: 100%;
          display: flex;
          flex: 1 0 auto;
          font-family: $font-family;
          position: relative;
          top: 3px;
          outline: none;
          font-style: normal;
          font-weight: normal;
          font-size: 14px;
          background-color: $input__background-color;
          color: $color;
          word-spacing: inherit;
          text-indent: inherit;
          letter-spacing: inherit;
          &::placeholder {
            color: $placeholder__color;
          }
        }
      }

      .flyout-root {
        padding: 0;
        min-width: 260px;
        overflow-y: auto;
        text-align: left;
        list-style-type: none;
        background-color: $dropdown__background-color;
        max-height: var(--mgt-flyout-set-height, unset);
        margin-top: 17px;

        li {
          cursor: pointer;
        }

        .people-list {
          .list-person {
            display: flex;
            flex-direction: row;
            align-items: center;
            padding: 10px;
            margin: var(--file-item-margin, 4px);
            border-radius: 4px;
            &:hover {
              background-color: $dropdown-item__background-color--hover;
            }
            &.focused {
              background-color: $dropdown-item__background-color--hover;
            }
            .people-person-text-area {
              margin-left: 13px;
              flex: 1 1 0;
              max-height: 40px;
              overflow: hidden;
              color: $color;

              .people-person-text {
                font-size: 14px;
                font-weight: normal;
                margin: 0;
                padding: 0;
                &.highlight-search-text {
                  font-weight: bold;
                }
              }
            }
          }
        }
      }
    }
  }
}

.person {
  margin-left: 6px;
  width: 100%;
  cursor: default;
  --avatar-size-s: 32px;
  --line2-color: #717171; /*TODO: change to $gray120*/
  --font-size: 14px;
  --font-weight: 600;
}

:host .search-error-text,
:host .loading-text,
mgt-people-picker .search-error-text,
mgt-people-picker .loading-text {
  font-family: $font-family;
  font-style: normal;
  font-weight: 600;
  font-size: 14px;
  line-height: 19px;
  text-align: center;
  margin-left: 50px;
  margin-right: 50px;
  color: $commblue_primary;
}

:host .message-parent,
mgt-people-picker .message-parent {
  padding: 2px;
  margin-top: 30px;
  margin-bottom: 30px;
  display: flex;
  flex-direction: column;
  align-items: center;
  justify-content: center;
  vertical-align: middle;
}

:host .people-person-job-title,
mgt-people-picker .people-person-job-title {
  flex: 100%;
  order: 3;
  font-weight: normal;
  font-size: 12px;
  &.uppercase {
    text-transform: uppercase;
  }
}

mgt-flyout {
  flex: 1 0 auto;
  --box-shadow: none;
  --mgt-flyout-border-radius: var(--layer-corner-radius);
}

[dir='rtl'] {
<<<<<<< HEAD
  .person {
    margin-right: 6px;
=======
  mgt-person {
>>>>>>> 21549f8b
    --details-spacing: 0px 12px 0 0;
    width: 100%;
  }

  .selected-list {
    margin-right: 8px !important;
    &__person-wrapper {
      margin-left: 6px !important;
      &__person {
        margin-right: 0px !important;
        margin-left: 4px !important;
      }
      &__overflow {
        &__gradient {
          right: auto !important;
          position: absolute !important;
          margin-right: 0px !important;
          width: 10px !important;
          height: 90%;
          top: 0;
        }
        &__close-icon {
          right: auto !important;
          margin-left: 5px !important;
          left: 0px !important;
        }
      }
    }
    &__person-wrapper-highlighted {
      &__overflow {
        &__close-icon {
          right: auto !important;
          left: 0px !important;
        }
      }
    }
  }
  .people-person-text-area {
    margin-right: 13px;
    margin-left: 0px !important;
  }

  .flyout-root {
    text-align: right !important;
  }
}

@media (forced-colors: active) and (prefers-color-scheme: dark) {
  svg,
  svg > path {
    fill: rgb(255, 255, 255) !important;
    fill-rule: nonzero !important;
    clip-rule: nonzero !important;
    color: rgb(255, 255, 255) !important;
  }

  .flyout-root {
    border: 1px solid rgb(255, 255, 255);
  }

  .people-list .list-person {
    border: solid 1px rgb(255, 255, 255);
  }
}
@media (forced-colors: active) and (prefers-color-scheme: light) {
  svg,
  svg > path {
    fill: rgb(0, 0, 0) !important;
    fill-rule: nonzero !important;
    clip-rule: nonzero !important;
    color: rgb(0, 0, 0) !important;
  }

  .flyout-root {
    border: 1px solid rgb(0, 0, 0);
  }

  .people-list .list-person {
    border: solid 1px rgb(0, 0, 0);
  }
}<|MERGE_RESOLUTION|>--- conflicted
+++ resolved
@@ -307,12 +307,8 @@
 }
 
 [dir='rtl'] {
-<<<<<<< HEAD
   .person {
     margin-right: 6px;
-=======
-  mgt-person {
->>>>>>> 21549f8b
     --details-spacing: 0px 12px 0 0;
     width: 100%;
   }
