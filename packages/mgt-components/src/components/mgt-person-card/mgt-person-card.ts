--- conflicted
+++ resolved
@@ -498,21 +498,12 @@
     const navigationTemplate =
       this._history && this._history.length
         ? html`
-<<<<<<< HEAD
-             <div class="nav">
-               <div class="nav__back" tabindex="0" @keydown=${(e: KeyboardEvent) => {
-                 e.code === 'Enter' ? this.goBack() : '';
-               }} @click=${() => this.goBack()}>${getSvg(SvgIcon.Back)}</div>
-             </div>
-           `
-=======
             <div class="nav">
               <div class="nav__back" tabindex="0" @keydown=${(e: KeyboardEvent) => {
                 e.code === 'Enter' ? this.goBack() : '';
               }} @click=${() => this.goBack()}>${getSvg(SvgIcon.Back)}</div>
             </div>
           `
->>>>>>> b8d6891e
         : null;
 
     // Check for a person-details template
@@ -542,16 +533,15 @@
       ? html`<div @keydown=${this.handleEndOfCard} aria-label=${this.strings.endOfCard} tabindex="0" id="end-of-container"></div>`
       : html``;
     return html`
-<<<<<<< HEAD
-       <div class="root" dir=${this.direction}>
-         <div class=${this._smallView ? 'small' : ''}>
-           ${navigationTemplate}
-           ${closeCardTemplate}
-           <div class="person-details-container">${personDetailsTemplate}</div>
-           <div class="expanded-details-container">${expandedDetailsTemplate}</div>
-           ${tabLocker}
-         </div>
-       </div>
+      <div class="root" dir=${this.direction}>
+        <div class=${this._smallView ? 'small' : ''}>
+          ${navigationTemplate}
+          ${closeCardTemplate}
+          <div class="person-details-container">${personDetailsTemplate}</div>
+          <div class="expanded-details-container">${expandedDetailsTemplate}</div>
+          ${tabLocker}
+        </div>
+      </div>
      `;
   }
 
@@ -579,30 +569,6 @@
     // reset tabs
     this.updateCurrentSection(null);
     this.isExpanded = false;
-=======
-      <div class="root" dir=${this.direction}>
-      <div class=${this._smallView ? 'small' : ''}>
-          ${navigationTemplate}
-          <div class="person-details-container">${personDetailsTemplate}</div>
-          <div class="expanded-details-container">${expandedDetailsTemplate}</div>
-          ${tabLocker}
-        </div>
-      </div>
-    `;
->>>>>>> b8d6891e
-  }
-
-  private handleEndOfCard(e: KeyboardEvent) {
-    if (e && e.code === 'Tab') {
-      const endOfCardEl = this.renderRoot.querySelector('#end-of-container') as HTMLElement;
-      if (endOfCardEl) {
-        endOfCardEl.blur();
-        const imageCardEl = this.renderRoot.querySelector('mgt-person') as HTMLElement;
-        if (imageCardEl) {
-          imageCardEl.focus();
-        }
-      }
-    }
   }
 
   /**
@@ -626,18 +592,6 @@
   protected renderPerson(): TemplateResult {
     const avatarSize = 'large';
     return html`
-<<<<<<< HEAD
-       <mgt-person
-         class="person-image"
-         .personDetails=${this.internalPersonDetails}
-         .personImage=${this.getImage()}
-         .personPresence=${this.personPresence}
-         .showPresence=${this.showPresence}
-         .avatarSize=${avatarSize}
-         .view=${ViewType.threelines}
-       ></mgt-person>
-     `;
-=======
       <mgt-person
         tabindex="0"
         class="person-image"
@@ -647,11 +601,8 @@
         .showPresence=${this.showPresence}
         .avatarSize=${avatarSize}
         .view=${ViewType.threelines}
-        .line2Property=${'jobTitle'}
-        .line3Property=${'department'}
       ></mgt-person>
     `;
->>>>>>> b8d6891e
   }
 
   /**
@@ -757,23 +708,15 @@
    */
   protected renderExpandedDetailsButton(): TemplateResult {
     return html`
-<<<<<<< HEAD
-       <div class="expanded-details-button" @click=${this.showExpandedDetails} @keydown=${
-      this.handleKeyDown
-    } @ tabindex=0>
-         ${getSvg(SvgIcon.ExpandDown)}
-       </div>
+      <div
+        class="expanded-details-button"
+        @click=${this.showExpandedDetails}
+        @keydown=${this.handleKeyDown}
+        tabindex=0
+      >
+        ${getSvg(SvgIcon.ExpandDown)}
+      </div>
      `;
-=======
-      <div 
-        class="expanded-details-button" 
-        @click=${() => this.showExpandedDetails()} 
-        @keydown=${this.handleKeyDown}
-        tabindex=0>
-          ${getSvg(SvgIcon.ExpandDown)}
-      </div>
-    `;
->>>>>>> b8d6891e
   }
 
   /**
@@ -804,24 +747,15 @@
     const sectionNavTemplate = this.renderSectionNavigation();
 
     return html`
-<<<<<<< HEAD
-       <div class="section-nav">
-         ${sectionNavTemplate}
-       </div>
-       <div class="section-host ${this._smallView ? 'small' : ''}" @wheel=${(e: WheelEvent) =>
-      this.handleSectionScroll(e)} tabindex=0>
-       </div>
-     `;
-=======
       <div class="section-nav">
         ${sectionNavTemplate}
       </div>
-      <div class="section-host ${this._smallView ? 'small' : ''}" @wheel=${(e: WheelEvent) =>
-      this.handleSectionScroll(e)} tabindex=0>
-        ${currentSectionTemplate}
-      </div>
+      <div
+        class="section-host ${this._smallView ? 'small' : ''} ${this._smallView ? 'small' : ''}"
+        @wheel=${(e: WheelEvent) => this.handleSectionScroll(e)}
+        tabindex=0
+      ></div>
     `;
->>>>>>> b8d6891e
   }
 
   /**
@@ -838,12 +772,8 @@
 
     const currentSectionIndex = this._currentSection ? this.sections.indexOf(this._currentSection) : -1;
 
-<<<<<<< HEAD
     const additionalSectionTemplates = this.sections.map((section, i) => {
       const name = section.tagName.toLowerCase();
-=======
-    const navIcons = this.sections.map((section, i) => {
->>>>>>> b8d6891e
       const classes = classMap({
         active: i === currentSectionIndex,
         'section-nav__icon': true
@@ -851,29 +781,23 @@
       const tagName = section.tagName;
       const ariaLabel = tagName.substring(16, tagName.length).toLowerCase();
       return html`
-<<<<<<< HEAD
-         <fluent-tab id="${name}-Tab" class=${classes}
-           slot="tab" @keyup="${() => this.updateCurrentSection(section)}" @click=${() =>
-        this.updateCurrentSection(section)}>${section.renderIcon()}
-         </fluent-tab>
-       `;
+        <fluent-tab
+          id="${name}-Tab"
+          class=${classes}
+          slot="tab"
+          @keyup="${() => this.updateCurrentSection(section)}"
+          @click=${() => this.updateCurrentSection(section)}>
+          ${section.renderIcon()}
+        </fluent-tab>
+        `;
     });
 
     const additionalPanelTemplates = this.sections.map((section, i) => {
       return html`
-         <fluent-tab-panel  slot="tabpanel">
-           <div class="inserted">${this._currentSection ? section.asFullView() : null}</div>
-         </fluent-tab-panel>
-       `;
-=======
-        <button
-          aria-label=${ariaLabel}
-          tabindex=0
-          class=${classes}
-          @click=${() => this.updateCurrentSection(section)}>
-            ${section.renderIcon()}</button>
+        <fluent-tab-panel slot="tabpanel">
+          <div class="inserted">${this._currentSection ? section.asFullView() : null}</div>
+        </fluent-tab-panel>
       `;
->>>>>>> b8d6891e
     });
 
     const overviewClasses = classMap({
@@ -883,31 +807,26 @@
     });
 
     return html`
-<<<<<<< HEAD
-         <fluent-tabs  orientation="horizontal" activeindicator  @wheel=${(e: WheelEvent) =>
-           this.handleSectionScroll(e)}>
-           <fluent-tab class="${overviewClasses}"  slot="tab" @keyup="${() =>
-      this.updateCurrentSection(null)}" @click=${() => this.updateCurrentSection(null)}>
-             <div>${getSvg(SvgIcon.Overview)}</div>
-           </fluent-tab>
-           ${additionalSectionTemplates}
-           <fluent-tab-panel slot="tabpanel" >
-             <div class="overview-panel">${!this._currentSection ? this.renderOverviewSection() : null}</div>
-           </fluent-tab-panel>
-           ${additionalPanelTemplates}
-       </fluent-tabs>
-     `;
-=======
-      <button 
-        aria-label="overview"
-        tabindex=0 
-        class=${overviewClasses}
-        @click=${() => this.updateCurrentSection(null)}>
-          ${getSvg(SvgIcon.Overview)}
-      </button>
-      ${navIcons}
-    `;
->>>>>>> b8d6891e
+        <fluent-tabs
+          orientation="horizontal"
+          activeindicator
+          @wheel=${(e: WheelEvent) => this.handleSectionScroll(e)}
+        >
+          <fluent-tab
+            class="${overviewClasses}"
+            slot="tab"
+            @keyup="${() => this.updateCurrentSection(null)}"
+            @click=${() => this.updateCurrentSection(null)}
+          >
+            <div>${getSvg(SvgIcon.Overview)}</div>
+          </fluent-tab>
+          ${additionalSectionTemplates}
+          <fluent-tab-panel slot="tabpanel" >
+            <div class="overview-panel">${!this._currentSection ? this.renderOverviewSection() : null}</div>
+          </fluent-tab-panel>
+          ${additionalPanelTemplates}
+        </fluent-tabs>
+      `;
   }
 
   /**
@@ -918,39 +837,22 @@
    * @memberof MgtPersonCard
    */
   protected renderOverviewSection(): TemplateResult {
-    function handleKeyDown(e: KeyboardEvent, section: BasePersonCardSection) {
-      e.code === 'Enter' ? this.updateCurrentSection(section) : '';
-    }
-
     const compactTemplates = this.sections.map(
       (section: BasePersonCardSection) => html`
-<<<<<<< HEAD
-         <div class="section">
-           <div class="section__header">
-             <div class="section__title" tabindex=0>${section.displayName}</div>
-               <fluent-button appearance="lightweight" class="section__show-more" @click=${() =>
-                 this.updateCurrentSection(section)}>
-                 ${this.strings.showMoreSectionButton}
-               </fluent-button>
-           </div>
-           <div class="section__content">${section.asCompactView()}</div>
-         </div>
-       `
-=======
         <div class="section">
           <div class="section__header">
-            <div class="section__title" tabindex="0">${section.displayName}</div>
-            <a 
-              class="section__show-more"
-              tabindex=0
-              @keydown=${(e: KeyboardEvent) => handleKeyDown(e, section)}
-              @click=${() => this.updateCurrentSection(section)}>
-                ${this.strings.showMoreSectionButton}</a>
+            <div class="section__title" tabindex=0>${section.displayName}</div>
+              <fluent-button
+                appearance="lightweight"
+                class="section__show-more"
+                @click=${() => this.updateCurrentSection(section)}
+              >
+                ${this.strings.showMoreSectionButton}
+              </fluent-button>
           </div>
           <div class="section__content">${section.asCompactView()}</div>
         </div>
       `
->>>>>>> b8d6891e
     );
 
     const additionalDetails = this.renderTemplate('additional-details', {
@@ -1339,15 +1241,15 @@
   }
 
   @state() private hoverStates: Record<HoverStatesActions, boolean> = {
-    //triggers a re-render when hovering on the CTA icons
+    // triggers a re-render when hovering on the CTA icons
     email: false,
     chat: false,
     video: false,
     call: false
   };
 
-  private setHoveredState = (icon: string, state: boolean) => {
-    this.hoverStates[icon] = state;
+  private setHoveredState = (icon: string, hoverState: boolean) => {
+    this.hoverStates[icon] = hoverState;
     this.hoverStates = { ...this.hoverStates };
   };
 
