--- conflicted
+++ resolved
@@ -8,11 +8,7 @@
 import { html, TemplateResult } from 'lit';
 import { property, state } from 'lit/decorators.js';
 import { ifDefined } from 'lit/directives/if-defined.js';
-<<<<<<< HEAD
-import { MgtTemplatedComponent, mgtHtml, customElement, error } from '@microsoft/mgt-element';
-=======
-import { MgtTemplatedComponent, mgtHtml } from '@microsoft/mgt-element';
->>>>>>> 2bb60d1e
+import { MgtTemplatedComponent, mgtHtml, error } from '@microsoft/mgt-element';
 import { strings } from './strings';
 import { fluentCombobox, fluentOption } from '@fluentui/web-components';
 import { registerFluentComponents } from '../../utils/FluentComponents';
