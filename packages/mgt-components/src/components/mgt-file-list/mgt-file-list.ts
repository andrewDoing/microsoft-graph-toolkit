--- conflicted
+++ resolved
@@ -454,12 +454,8 @@
 
       const file = focusedItem.children[0] as MgtFile;
       event.preventDefault();
-<<<<<<< HEAD
-      this.raiseItemClickedEvent(file.fileDetails);
-=======
       this.fireCustomEvent('itemClick', file.fileDetails);
       this.handleFileClick(file.fileDetails);
->>>>>>> d0846659
 
       this.updateItemBackgroundColor(fileList, focusedItem, 'selected');
     }
