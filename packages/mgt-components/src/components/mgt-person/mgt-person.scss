--- conflicted
+++ resolved
@@ -52,14 +52,9 @@
         flex-direction: column;
         justify-content: center;
         align-items: center;
-<<<<<<< HEAD
-        margin-inline-start: 0px;
-        --person-avatar-size: #{$person-avatar-size-vertical};
-=======
         margin-inline-start: 0;
 
         --person-avatar-size: 72px;
->>>>>>> c915cc5b
       }
     }
   }
@@ -102,12 +97,8 @@
       flex-direction: column;
       justify-content: center;
       align-items: center;
-<<<<<<< HEAD
-      --person-avatar-size: #{$person-avatar-size-vertical};
-=======
 
       --person-avatar-size: 72px;
->>>>>>> c915cc5b
     }
 
     .avatar-wrapper {
