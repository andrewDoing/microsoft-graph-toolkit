/**
 * -------------------------------------------------------------------------------------------
 * Copyright (c) Microsoft Corporation.  All Rights Reserved.  Licensed under the MIT License.
 * See License in the project root for license information.
 * -------------------------------------------------------------------------------------------
 */
// import the mock for media match first to ensure it's hoisted and available for our dependencies
import '../mgt-theme-toggle/mock-media-match';

import { screen } from 'testing-library__dom';
import { fixture } from '@open-wc/testing-helpers';
import { enableFetchMocks } from 'jest-fetch-mock';
import fetchMock from 'jest-fetch-mock';
import { MockProvider, Providers } from '@microsoft/mgt-element';
import { userPhotoBatchResponse } from './__test_data/mock-responses';
import './mgt-person';
import { registerMgtPersonComponent } from './mgt-person';
enableFetchMocks();

let person: Element;
describe('mgt-person - tests', () => {
  beforeEach(() => {
    registerMgtPersonComponent();
    fetchMock.resetMocks();
    fetchMock
      // Response for the setup of the MockGraph to call to the proxy service
      .once(() =>
        Promise.resolve({
          headers: {
            'Content-Type': 'application/json'
          },
          status: 200,
          body: 'https://fake-proxy.microsoft.com/'
        })
      )
      // response to the $batch request to load the user photo and user data when there is nothing in the cache
      // note that this used mockOnceIf matching the fake url supplied in the first mock.
      .mockOnceIf(/https:\/\/fake-proxy\.microsoft\.com\/*$/, () =>
        Promise.resolve({
          headers: {
            'Content-Type': 'application/json'
          },
          status: 200,
          body: JSON.stringify(userPhotoBatchResponse)
        })
      );
  });

  it('should render', async () => {
    Providers.globalProvider = new MockProvider(true);
    person = await fixture('<mgt-person person-query="me" view="twoLines"></mgt-person>');
    const img = await screen.findAllByAltText('Photo for Megan Bowen');
    expect(img).not.toBeNull();
    expect(person).not.toBeUndefined();
  });

  it('should pop up a flyout on click', async () => {
    Providers.globalProvider = new MockProvider(true);
    person = await fixture('<mgt-person person-query="me" view="twoLines" person-card="click"></mgt-person>');
    const img = await screen.findAllByAltText('Photo for Megan Bowen');
    expect(img).not.toBeNull();
    expect(img.length).toBe(1);
    // test that there is no flyout
    expect(screen.queryByTestId('flyout-slot')).toBeNull();

    img[0].click();

    expect(screen.queryByTestId('flyout-slot')).toBeDefined();
  });

<<<<<<< HEAD
  it('should render with initials using the supplied details', async () => {
=======
  it('should render with initials when given name and surname are supplied', async () => {
    Providers.globalProvider = new MockProvider(true);
    person = await fixture(
      `<mgt-person person-details='${JSON.stringify({
        displayName: 'Frank Herbert',
        mail: 'herbert@dune.net',
        givenName: 'Brian',
        surname: 'Herbert',
        personType: {}
      })}' view="twoLines"></mgt-person>`
    );
    expect(person).not.toBeUndefined();
    const initials = await screen.findByText('BH');
    expect(initials).toBeDefined();
  });

  it('should render with initials when given name and surname are null', async () => {
>>>>>>> 882aaf6a
    Providers.globalProvider = new MockProvider(true);
    person = await fixture(
      `<mgt-person person-details='${JSON.stringify({
        displayName: 'Frank Herbert',
        mail: 'herbert@dune.net',
        givenName: null,
        surname: null,
        personType: {}
      })}' view="twoLines"></mgt-person>`
    );
    expect(person).not.toBeUndefined();
    const initials = await screen.findByText('FH');
    expect(initials).toBeDefined();
  });
<<<<<<< HEAD
=======

  it('should render with first initial when only given name is supplied', async () => {
    Providers.globalProvider = new MockProvider(true);
    person = await fixture(
      `<mgt-person person-details='${JSON.stringify({
        displayName: 'Frank Herbert',
        mail: 'herbert@dune.net',
        givenName: 'Frank',
        surname: null,
        personType: {}
      })}' view="twoLines"></mgt-person>`
    );
    expect(person).not.toBeUndefined();
    const initials = await screen.findByText('F');
    expect(initials).toBeDefined();
  });

  it('should render with first initial when only given name is populated and surname is an empty string', async () => {
    Providers.globalProvider = new MockProvider(true);
    person = await fixture(
      `<mgt-person person-details='${JSON.stringify({
        displayName: 'Frank Herbert',
        mail: 'herbert@dune.net',
        givenName: 'Frank',
        surname: '',
        personType: {}
      })}' view="twoLines"></mgt-person>`
    );
    expect(person).not.toBeUndefined();
    const initials = await screen.findByText('F');
    expect(initials).toBeDefined();
  });

  it('should render with last initial when only surname is supplied', async () => {
    Providers.globalProvider = new MockProvider(true);
    person = await fixture(
      `<mgt-person person-details='${JSON.stringify({
        displayName: 'Frank Herbert',
        mail: 'herbert@dune.net',
        givenName: null,
        surname: 'Herbert',
        personType: {}
      })}' view="twoLines"></mgt-person>`
    );
    expect(person).not.toBeUndefined();
    const initials = await screen.findByText('H');
    expect(initials).toBeDefined();
  });
  it('should render with last initial when only surname is populated and given name is an empty string', async () => {
    Providers.globalProvider = new MockProvider(true);
    person = await fixture(
      `<mgt-person person-details='${JSON.stringify({
        displayName: 'Frank Herbert',
        mail: 'herbert@dune.net',
        givenName: '',
        surname: 'Herbert',
        personType: {}
      })}' view="twoLines"></mgt-person>`
    );
    expect(person).not.toBeUndefined();
    const initials = await screen.findByText('H');
    expect(initials).toBeDefined();
  });

  it('should render with one initial when only displayName of one word is supplied', async () => {
    Providers.globalProvider = new MockProvider(true);
    person = await fixture(
      `<mgt-person person-details='${JSON.stringify({
        displayName: 'Frank',
        mail: 'herbert@dune.net',
        givenName: null,
        surname: null,
        personType: {}
      })}' view="twoLines"></mgt-person>`
    );
    expect(person).not.toBeUndefined();
    const initials = await screen.findByText('F');
    expect(initials).toBeDefined();
  });

  it('should render with two initial when only displayName of more than two words is supplied', async () => {
    Providers.globalProvider = new MockProvider(true);
    person = await fixture(
      `<mgt-person person-details='${JSON.stringify({
        displayName: 'Frank van Herbert',
        mail: 'herbert@dune.net',
        givenName: null,
        surname: null,
        personType: {}
      })}' view="twoLines"></mgt-person>`
    );
    expect(person).not.toBeUndefined();
    const initials = await screen.findByText('FV');
    expect(initials).toBeDefined();
  });
>>>>>>> 882aaf6a
});<|MERGE_RESOLUTION|>--- conflicted
+++ resolved
@@ -68,9 +68,6 @@
     expect(screen.queryByTestId('flyout-slot')).toBeDefined();
   });
 
-<<<<<<< HEAD
-  it('should render with initials using the supplied details', async () => {
-=======
   it('should render with initials when given name and surname are supplied', async () => {
     Providers.globalProvider = new MockProvider(true);
     person = await fixture(
@@ -88,7 +85,6 @@
   });
 
   it('should render with initials when given name and surname are null', async () => {
->>>>>>> 882aaf6a
     Providers.globalProvider = new MockProvider(true);
     person = await fixture(
       `<mgt-person person-details='${JSON.stringify({
@@ -103,8 +99,6 @@
     const initials = await screen.findByText('FH');
     expect(initials).toBeDefined();
   });
-<<<<<<< HEAD
-=======
 
   it('should render with first initial when only given name is supplied', async () => {
     Providers.globalProvider = new MockProvider(true);
@@ -200,5 +194,4 @@
     const initials = await screen.findByText('FV');
     expect(initials).toBeDefined();
   });
->>>>>>> 882aaf6a
 });