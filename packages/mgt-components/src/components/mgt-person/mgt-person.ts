/**
 * -------------------------------------------------------------------------------------------
 * Copyright (c) Microsoft Corporation.  All Rights Reserved.  Licensed under the MIT License.
 * See License in the project root for license information.
 * -------------------------------------------------------------------------------------------
 */

import {
  MgtTemplatedTaskComponent,
  ProviderState,
  Providers,
  customElementHelper,
  mgtHtml
} from '@microsoft/mgt-element';
import { Presence } from '@microsoft/microsoft-graph-types';
import { html, TemplateResult, nothing } from 'lit';
import { property, state } from 'lit/decorators.js';
import { classMap } from 'lit/directives/class-map.js';
import { findPeople, getEmailFromGraphEntity } from '../../graph/graph.people';
import { getGroupImage, getPersonImage } from '../../graph/graph.photos';
import { getUserPresence } from '../../graph/graph.presence';
import { findUsers, getMe, getUser } from '../../graph/graph.user';
import { getUserWithPhoto } from '../../graph/graph.userWithPhoto';
import { AvatarSize, IDynamicPerson, ViewType, viewTypeConverter } from '../../graph/types';
import '../../styles/style-helper';
import { SvgIcon, getSvg } from '../../utils/SvgHelper';
import '../sub-components/mgt-flyout/mgt-flyout';
import { MgtFlyout, registerMgtFlyoutComponent } from '../sub-components/mgt-flyout/mgt-flyout';
import { type PersonCardInteraction, personCardConverter } from './../PersonCardInteraction';
import { styles } from './mgt-person-css';
import { MgtPersonConfig, AvatarType, avatarTypeConverter } from './mgt-person-types';
import { strings } from './strings';
import { isUser, isContact } from '../../graph/entityType';
import { ifDefined } from 'lit/directives/if-defined.js';
import { buildComponentName, registerComponent } from '@microsoft/mgt-element';
import { IExpandable, IHistoryClearer } from '../mgt-person-card/types';
import { PresenceService, PresenceAwareComponent } from '../../utils/PresenceService';

/**
 * Person properties part of original set provided by graph by default
 */
export const defaultPersonProperties = [
  'businessPhones',
  'displayName',
  'givenName',
  'jobTitle',
  'department',
  'mail',
  'mobilePhone',
  'officeLocation',
  'preferredLanguage',
  'surname',
  'userPrincipalName',
  'id',
  'userType'
];

export const registerMgtPersonComponent = () => {
  // register self first to avoid infinte loop due to circular ref between person and person card
  registerComponent('person', MgtPerson);

  registerMgtFlyoutComponent();
};

/**
 * The person component is used to display a person or contact by using their photo, name, and/or email address.
 *
 * @export
 * @class MgtPerson
 * @extends {MgtTemplatedComponent}
 *
 * @fires {CustomEvent<IDynamicPerson>} line1clicked - Fired when line1 is clicked
 * @fires {CustomEvent<IDynamicPerson>} line2clicked - Fired when line2 is clicked
 * @fires {CustomEvent<IDynamicPerson>} line3clicked - Fired when line3 is clicked
 * @fires {CustomEvent<IDynamicPerson>} line4clicked - Fired when line4 is clicked
 *
 * @cssprop --person-background-color - {Color} the color of the person component background.
 * @cssprop --person-background-border-radius - {Length} the border radius of the person component. Default is 4px.
 *
 * @cssprop --person-avatar-size - {Length} the width and height of the avatar. Default is 24px.
 * @cssprop --person-avatar-border - {String} the border around an avatar. Default is none.
 * @cssprop --person-avatar-border-radius - {String} the radius around the border of an avatar. Default is 50%.
 *
 * @cssprop --person-initials-text-color - {Color} the color of initials in an avatar.
 * @cssprop --person-initials-background-color - {Color} the color of the background in an avatar with initials.
 *
 * @cssprop --person-details-spacing - {Length} the space between the avatar and the person details. Default is 12px.
 *
 * @cssprop --person-line1-font-size - {String} the font-size of the line 1 text. Default is 14px.
 * @cssprop --person-line1-font-weight - {Length} the font weight of the line 1 text. Default is 600.
 * @cssprop --person-line1-text-color - {Color} the color of the line 1 text.
 * @cssprop --person-line1-text-transform - {String} the tex transform of the line 1 text. Default is inherit.
 * @cssprop --person-line1-text-line-height - {Length} the line height of the line 1 text. Default is 20px.
 *
 * @cssprop --person-line2-font-size - {Length} the font-size of the line 2 text. Default is 12px.
 * @cssprop --person-line2-font-weight - {Length} the font weight of the line 2 text. Default is 400.
 * @cssprop --person-line2-text-color - {Color} the color of the line 2 text.
 * @cssprop --person-line2-text-transform - {String} the tex transform of the line 2 text. Default is inherit.
 * @cssprop --person-line2-text-line-height - {Length} the line height of the line 2 text. Default is 16px.
 *
 * @cssprop --person-line3-font-size - {Length} the font-size of the line 3 text. Default is 12px.
 * @cssprop --person-line3-font-weight - {Length} the font weight of the line 3 text. Default is 400.
 * @cssprop --person-line3-text-color - {Color} the color of the line 3 text.
 * @cssprop --person-line3-text-transform - {String} the tex transform of the line 3 text. Default is inherit.
 * @cssprop --person-line3-text-line-height - {Length} the line height of the line 3 text. Default is 16px.
 *
 * @cssprop --person-line4-font-size - {Length} the font-size of the line 4 text. Default is 12px.
 * @cssprop --person-line4-font-weight - {Length} the font weight of the line 4 text. Default is 400.
 * @cssprop --person-line4-text-color - {Color} the color of the line 4 text.
 * @cssprop --person-line4-text-transform - {String} the tex transform of the line 4 text. Default is inherit.
 * @cssprop --person-line4-text-line-height - {Length} the line height of the line 4 text. Default is 16px.
 *
 * @cssprop --person-details-wrapper-width - {Length} the minimum width of the details section. Default is 168px.
 */
<<<<<<< HEAD
export class MgtPerson extends MgtTemplatedComponent implements PresenceAwareComponent {
=======
export class MgtPerson extends MgtTemplatedTaskComponent {
>>>>>>> d5c993da
  /**
   * Array of styles to apply to the element. The styles should be defined
   * using the `css` tag function.
   */
  static get styles() {
    return styles;
  }

  /**
   * Strings to use for localization
   *
   * @readonly
   * @protected
   * @memberof MgtPerson
   */
  protected get strings() {
    return strings;
  }

  /**
   * Global Configuration object for all
   * person components
   *
   * @static
   * @type {MgtPersonConfig}
   * @memberof MgtPerson
   */
  public static config: MgtPersonConfig = {
    useContactApis: true
  };

  /**
   * allows developer to define name of person for component
   *
   * @type {string}
   */
  public get personQuery(): string {
    return this._personQuery;
  }
  @property({
    attribute: 'person-query'
  })
  public set personQuery(value: string) {
    if (value === this._personQuery) {
      return;
    }

    this._personQuery = value;
    this._personDetails = null;
    this.personDetailsInternal = null;
  }

  /**
   * Fallback when no user is found
   *
   * @type {IDynamicPerson}
   */
  public get fallbackDetails(): IDynamicPerson {
    return this._fallbackDetails;
  }
  @property({
    attribute: 'fallback-details',
    type: Object
  })
  public set fallbackDetails(value: IDynamicPerson) {
    if (value === this._fallbackDetails) {
      return;
    }

    this._fallbackDetails = value;

    if (this.personDetailsInternal) {
      return;
    }
  }

  /**
   * user-id property allows developer to use id value to determine person
   *
   * @type {string}
   */
  public get userId(): string {
    return this._userId;
  }
  @property({
    attribute: 'user-id'
  })
  public set userId(value: string) {
    if (value === this._userId) {
      return;
    }

    this._userId = value;
    this.personDetailsInternal = null;
    this._personDetails = null;
  }

  /**
   * usage property allows you to specify where the component is being used to add
   * customized personalization for it. Currently only supports "people" and "people-picker" as used in
   * the people component.
   *
   * @type {string}
   */
  public get usage(): string {
    return this._usage;
  }
  @property({
    attribute: 'usage'
  })
  public set usage(value: string) {
    if (value === this._usage) {
      return;
    }

    this._usage = value;
  }

  /**
   * determines if person component renders presence
   *
   * @type {boolean}
   */
  @property({
    attribute: 'show-presence',
    type: Boolean
  })
  public showPresence: boolean;

  /**
   * determines if person component refreshes presence
   *
   * @type {boolean}
   */
  @property({
    attribute: 'disable-presence-refresh',
    type: Boolean
  })
  public disablePresenceRefresh;

  /**
   * determines person component avatar size and apply presence badge accordingly.
   * Valid options are 'small', 'large', and 'auto'
   * Default is "auto". When you set the view more than oneline, it will default to "auto".
   *
   * @type {AvatarSize}
   */
  @property({
    attribute: 'avatar-size',
    type: String
  })
  public avatarSize: AvatarSize;

  /**
   * object containing Graph details on person
   * a copy of person-details attribute
   *
   * @type {IDynamicPerson}
   */
  private get personDetailsInternal(): IDynamicPerson {
    return this._personDetailsInternal;
  }

  @state()
  private set personDetailsInternal(value: IDynamicPerson) {
    if (this._personDetailsInternal === value) {
      return;
    }

    this._personDetailsInternal = value;
    this._fetchedImage = null;
    this._fetchedPresence = null;
  }

  /**
   * object containing Graph details on person
   *
   * @type {IDynamicPerson}
   */
  public get personDetails(): IDynamicPerson {
    return this._personDetails;
  }

  @property({
    attribute: 'person-details',
    type: Object
  })
  public set personDetails(value: IDynamicPerson) {
    if (this._personDetails === value) {
      return;
    }

    this._personDetails = value;
    this._fetchedImage = null;
    this._fetchedPresence = null;
  }

  /**
   * Set the image of the person
   *
   * @type {string}
   * @memberof MgtPersonCard
   */
  public get personImage(): string {
    return this._personImage || this._fetchedImage;
  }
  @property({
    attribute: 'person-image',
    type: String
  })
  public set personImage(value: string) {
    if (value === this._personImage) {
      return;
    }

    this._isInvalidImageSrc = !value;
    this._personImage = value;
  }

  /**
   * Sets whether the person image should be fetched
   * from the Microsoft Graph based on the personDetailsInternal
   * provided by the user
   *
   * @type {boolean}
   * @memberof MgtPerson
   */
  @property({
    attribute: 'fetch-image',
    type: Boolean
  })
  public fetchImage: boolean;

  /**
   * Sets whether to disable the person image fetch
   * from the Microsoft Graph
   *
   * @type {boolean}
   * @memberof MgtPerson
   */
  @property({
    attribute: 'disable-image-fetch',
    type: Boolean
  })
  public disableImageFetch: boolean;

  /**
   * Sets the vertical layout of
   * the Person Card
   *
   * @type {boolean}
   * @memberof MgtPerson
   */
  @property({
    attribute: 'vertical-layout',
    type: Boolean
  })
  public verticalLayout: boolean;

  /**
   * Determines and sets person avatar view
   * Valid options are 'photo' or 'initials'
   *
   * @type {AvatarType}
   * @memberof MgtPerson
   */
  @property({
    attribute: 'avatar-type',
    converter: (value): AvatarType => avatarTypeConverter(value, 'photo')
  })
  public avatarType: AvatarType = 'photo';

  /**
   * Gets or sets presence of person
   *
   * @type {MicrosoftGraph.Presence}
   * @memberof MgtPerson
   */
  public get personPresence(): Presence {
    return this._personPresence || this._fetchedPresence;
  }
  @property({
    attribute: 'person-presence',
    type: Object
  })
  public set personPresence(value: Presence) {
    if (value === this._personPresence) {
      return;
    }
    this._personPresence = value;
  }

  /**
   * Sets how the person-card is invoked
   * Valid options are: 'none', 'hover', or 'click'
   * Set to 'none' to not show the card
   *
   * @type {PersonCardInteraction}
   * @memberof MgtPerson
   */
  @property({
    attribute: 'person-card',
    converter: value => personCardConverter(value)
  })
  public personCardInteraction: PersonCardInteraction = 'none';

  /**
   * Get the scopes required for person
   *
   * @static
   * @return {*}  {string[]}
   * @memberof MgtPerson
   */
  public static get requiredScopes(): string[] {
    const scopes = ['user.readbasic.all', 'user.read', 'people.read', 'presence.read.all', 'presence.read'];

    if (MgtPerson.config.useContactApis) {
      scopes.push('contacts.read');
    }

    return scopes;
  }

  /**
   * Gets the flyout element
   *
   * @protected
   * @type {MgtFlyout}
   * @memberof MgtPerson
   */
  protected get flyout(): MgtFlyout {
    return this.renderRoot.querySelector('.flyout');
  }

  /**
   * Sets the property of the personDetailsInternal to use for the first line of text.
   * Default is displayName.
   *
   * @type {string}
   * @memberof MgtPerson
   */
  @property({ attribute: 'line1-property' }) public line1Property: string;

  /**
   * Sets the property of the personDetailsInternal to use for the second line of text.
   * Default is mail.
   *
   * @type {string}
   * @memberof MgtPerson
   */
  @property({ attribute: 'line2-property' }) public line2Property: string;

  /**
   * Sets the property of the personDetailsInternal to use for the third line of text.
   * Default is mail.
   *
   * @type {string}
   * @memberof MgtPerson
   */
  @property({ attribute: 'line3-property' }) public line3Property: string;

  /**
   * Sets the property of the personDetailsInternal to use for the fourth line of text.
   * Default is mail.
   *
   * @type {string}
   * @memberof MgtPerson
   */
  @property({ attribute: 'line4-property' }) public line4Property: string;

  /**
   * Sets what data to be rendered.
   * Valid options are 'image', 'oneline', 'twolines', 'threelines', or 'fourlines'
   * Default is 'image'.
   *
   * @type {ViewType}
   * @memberof MgtPerson
   */
  @property({
    converter: value => viewTypeConverter(value, 'image')
  })
  public view: ViewType = 'image';

  @state() private _fetchedImage: string;
  @state() private _fetchedPresence: Presence;
  @state() private _isInvalidImageSrc: boolean;
  @state() private _personCardShouldRender: boolean;
  @state() private _hasLoadedPersonCard = false;

  private _personDetailsInternal: IDynamicPerson;
  private _personDetails: IDynamicPerson;
  private _fallbackDetails: IDynamicPerson;
  private _personImage: string;
  private _personPresence: Presence;
  private _personQuery: string;
  private _userId: string;
  private _usage: string;

  private _mouseLeaveTimeout = -1;
  private _mouseEnterTimeout = -1;

  constructor() {
    super();

    // defaults
    this.personCardInteraction = 'none';
    this.line1Property = 'displayName';
    this.line2Property = 'jobTitle';
    this.line3Property = 'department';
    this.line4Property = 'email';
    this.view = 'image';
    this.avatarSize = 'auto';
    this.disableImageFetch = false;
    this._isInvalidImageSrc = false;
    this.avatarType = 'photo';
    this.verticalLayout = false;
  }

<<<<<<< HEAD
  /**
   * Unregisters from presence service if necessary. Note, it does not cause an error
   * if the component was not registered.
   *
   * @memberof MgtAgenda
   */
  public disconnectedCallback() {
    if (this.showPresence && !this.disablePresenceRefresh) {
      PresenceService.unregister(this);
    }
    super.disconnectedCallback();
  }

  /**
   * Invoked on each update to perform rendering tasks. This method must return
   * a lit-html TemplateResult. Setting properties inside this method will *not*
   * trigger the element to update.
   */
  public render() {
    // Loading
    if (this.isLoadingState && !this.personDetails && !this.personDetailsInternal && !this.fallbackDetails) {
      return this.renderLoading();
    }

=======
  protected readonly renderContent = () => {
>>>>>>> d5c993da
    // Prep data
    const person = this.personDetails || this.personDetailsInternal || this.fallbackDetails;
    const image = this.getImage();
    const presence = this.personPresence || this._fetchedPresence;

    if (!person && !image) {
      return this.renderNoData();
    }
    if (!person?.personImage && image) {
      person.personImage = image;
    }

    // Default template
    let personTemplate = this.renderTemplate('default', { person, personImage: image, personPresence: presence });

    if (!personTemplate) {
      const detailsTemplate: TemplateResult = this.renderDetails(person, presence);
      const imageWithPresenceTemplate: TemplateResult = this.renderAvatar(person, image, presence);

      personTemplate = html`
        ${imageWithPresenceTemplate}
        ${detailsTemplate}
      `;
    }

    const showPersonCard = this.personCardInteraction !== 'none';
    if (showPersonCard) {
      personTemplate = this.renderFlyout(personTemplate, person, image, presence);
    }

    const rootClasses = classMap({
      'person-root': true,
      small: !this.isThreeLines() && !this.isFourLines() && !this.isLargeAvatar(),
      large: this.avatarSize !== 'auto' && this.isLargeAvatar(),
      noline: this.isNoLine(),
      oneline: this.isOneLine(),
      twolines: this.isTwoLines(),
      threelines: this.isThreeLines(),
      fourlines: this.isFourLines(),
      vertical: this.isVertical()
    });

    return html`
      <div
        class="${rootClasses}"
        dir=${this.direction}
        @click=${this.handleMouseClick}
        @mouseenter=${this.handleMouseEnter}
        @mouseleave=${this.handleMouseLeave}
        @keydown=${this.handleKeyDown}
        tabindex="${ifDefined(this.personCardInteraction !== 'none' ? '0' : undefined)}"
      >
        ${personTemplate}
      </div>
    `;
  };

  /**
   * Render the loading state
   *
   * @protected
   * @returns {TemplateResult}
   * @memberof MgtPerson
   */
<<<<<<< HEAD
  protected renderLoading(): TemplateResult {
    const loadingTemplate = this.renderTemplate('loading', null);
    if (loadingTemplate) {
      return loadingTemplate;
    }

    const avatarClasses = {
      'avatar-icon': true,
      vertical: this.isVertical(),
      small: !this.isLargeAvatar(),
      threeLines: this.isThreeLines(),
      fourLines: this.isFourLines()
    };

    return html`
      <i class=${classMap(avatarClasses)} icon='loading'>${this.renderLoadingIcon()}</i>
    `;
  }
=======
  protected renderLoading = (): TemplateResult => {
    return this.renderTemplate('loading', null) || html``;
  };
>>>>>>> d5c993da

  /**
   * Clears state of the component
   *
   * @protected
   * @memberof MgtPerson
   */
  protected clearState(): void {
    this._personImage = '';
    this._personDetailsInternal = null;
    this._fetchedImage = null;
    this._fetchedPresence = null;
  }

  /**
   * Render the state when no data is available
   *
   * @protected
   * @returns {TemplateResult}
   * @memberof MgtPerson
   */
  protected renderNoData(): TemplateResult {
    const noDataTemplate = this.renderTemplate('no-data', null);
    if (noDataTemplate) {
      return noDataTemplate;
    }

    const avatarClasses = {
      'avatar-icon': true,
      vertical: this.isVertical(),
      small: !this.isLargeAvatar(),
      noline: this.isNoLine(),
      oneline: this.isOneLine(),
      twolines: this.isTwoLines(),
      threelines: this.isThreeLines(),
      fourlines: this.isFourLines()
    };

    return html`
      <i class=${classMap(avatarClasses)} icon='no-data'>${this.renderPersonIcon()}</i>
    `;
  }

  /**
   * Render a loading icon.
   *
   * @protected
   * @returns
   * @memberof MgtPerson
   */
  protected renderLoadingIcon() {
    return getSvg(SvgIcon.Loading);
  }

  /**
   * Render a person icon.
   *
   * @protected
   * @returns
   * @memberof MgtPerson
   */
  protected renderPersonIcon() {
    return getSvg(SvgIcon.Person);
  }

  /**
   * Render the image part of the person template.
   * If the image is unavailable, the person's initials will be used instead.
   *
   * @protected
   * @param {string} [imageSrc]
   * @param {IDynamicPerson} [personDetailsInternal]
   * @returns
   * @memberof MgtPerson
   */
  protected renderImage(personDetailsInternal: IDynamicPerson, imageSrc: string) {
    const altText = `${this.strings.photoFor} ${personDetailsInternal.displayName}`;
    const hasImage = imageSrc && !this._isInvalidImageSrc && this.avatarType === 'photo';
    const imageOnly = this.avatarType === 'photo' && this.view === 'image';
    const titleText =
      (personDetailsInternal?.displayName ||
        `${this.strings.emailAddress} ${getEmailFromGraphEntity(personDetailsInternal)}`) ??
      undefined;
    const imageTemplate = html`<img
      title="${ifDefined(imageOnly ? titleText : undefined)}"
      alt=${altText}
      src=${imageSrc}
      @error=${() => (this._isInvalidImageSrc = true)} />`;

    const initials = personDetailsInternal ? this.getInitials(personDetailsInternal) : '';
    const hasInitials = initials?.length;
    const textClasses = classMap({
      initials: hasInitials && !hasImage,
      'contact-icon': !hasInitials
    });
    const contactIconTemplate = html`<i>${this.renderPersonIcon()}</i>`;
    // consider the image to presentational if the view is anything other than image.
    // this reduces the redundant announcement of the user's name.
    const textTemplate = html`
      <span 
        title="${ifDefined(this.view === 'image' ? titleText : undefined)}"
        role="${ifDefined(this.view === 'image' ? undefined : 'presentation')}"
        class="${textClasses}"
      >
        ${hasInitials ? initials : contactIconTemplate}
      </span>
`;
    if (hasImage) {
      this.fireCustomEvent('person-image-rendered');
    } else {
      this.fireCustomEvent('person-icon-rendered');
    }

    return hasImage ? imageTemplate : textTemplate;
  }

  /**
   * Render presence for the person.
   *
   * @param presence
   * @memberof MgtPerson
   * @returns
   */
  protected renderPresence(presence: Presence): TemplateResult {
    if (!this.showPresence || !presence) {
      return html``;
    }
    let presenceIcon: TemplateResult;

    const { activity, availability } = presence;
    switch (availability) {
      case 'Available':
      case 'AvailableIdle':
        switch (activity) {
          case 'OutOfOffice':
            presenceIcon = getSvg(SvgIcon.PresenceOofAvailable);
            break;
          // OutOfOffice and Uknowns
          case 'Available':
          default:
            presenceIcon = getSvg(SvgIcon.PresenceAvailable);
            break;
        }
        break;
      case 'Busy':
      case 'BusyIdle':
        switch (activity) {
          case 'OutOfOffice':
          case 'OnACall':
            presenceIcon = getSvg(SvgIcon.PresenceOofBusy);
            break;
          // Busy,InACall,InAConferenceCall,InAMeeting, Unknown
          case 'Busy':
          case 'InACall':
          case 'InAMeeting':
          case 'InAConferenceCall':
          default:
            presenceIcon = getSvg(SvgIcon.PresenceBusy);
            break;
        }
        break;
      case 'DoNotDisturb':
        switch (activity) {
          case 'OutOfOffice':
            presenceIcon = getSvg(SvgIcon.PresenceOofDnd);
            break;
          case 'Presenting':
          case 'Focusing':
          case 'UrgentInterruptionsOnly':
          default:
            presenceIcon = getSvg(SvgIcon.PresenceDnd);
            break;
        }
        break;

      case 'Away':
        switch (activity) {
          case 'OutOfOffice':
            presenceIcon = getSvg(SvgIcon.PresenceOofAway);
            break;
          case 'AwayLastSeenTime':
          default:
            presenceIcon = getSvg(SvgIcon.PresenceAway);
            break;
        }
        break;
      case 'BeRightBack':
        switch (activity) {
          default:
            presenceIcon = getSvg(SvgIcon.PresenceAway);
            break;
        }
        break;
      case 'Offline':
        switch (activity) {
          case 'Offline':
            presenceIcon = getSvg(SvgIcon.PresenceOffline);
            break;
          case 'OutOfOffice':
          case 'OffWork':
            presenceIcon = getSvg(SvgIcon.PresenceOofAway);
            break;
          default:
            presenceIcon = getSvg(SvgIcon.PresenceStatusUnknown);
            break;
        }
        break;
      default:
        presenceIcon = getSvg(SvgIcon.PresenceStatusUnknown);
        break;
    }

    const presenceWrapperClasses = classMap({
      'presence-wrapper': true,
      noline: this.isNoLine(),
      oneline: this.isOneLine()
    });

    const formattedActivity = (this.strings[activity] as string) ?? nothing;

    return html`
      <span
        class="${presenceWrapperClasses}"
        title="${formattedActivity}"
        aria-label="${formattedActivity}"
        role="img">
          ${presenceIcon}
      </span>
    `;
  }

  /**
   * Render image with presence for the person.
   *
   * @protected
   * @param
   * @memberof MgtPersonCard
   */
  protected renderAvatar(personDetailsInternal: IDynamicPerson, image: string, presence: Presence): TemplateResult {
    const imageTemplate: TemplateResult = this.renderImage(personDetailsInternal, image);
    const presenceTemplate: TemplateResult = this.renderPresence(presence);

    return html`
      <div class="avatar-wrapper">
        ${imageTemplate}
        ${presenceTemplate}
      </div>
    `;
  }

  private handleLine1Clicked() {
    this.fireCustomEvent('line1clicked', this.personDetailsInternal);
  }

  private handleLine2Clicked() {
    this.fireCustomEvent('line2clicked', this.personDetailsInternal);
  }

  private handleLine3Clicked() {
    this.fireCustomEvent('line3clicked', this.personDetailsInternal);
  }

  private handleLine4Clicked() {
    this.fireCustomEvent('line4clicked', this.personDetailsInternal);
  }

  /**
   * Render the details part of the person template.
   *
   * @param personProps
   * @param presence
   * @memberof MgtPerson
   * @returns
   */
  protected renderDetails(personProps: IDynamicPerson, presence?: Presence): TemplateResult {
    if (!personProps || this.view === 'image') {
      return html``;
    }

    const person: IDynamicPerson & { presenceActivity?: string; presenceAvailability?: string } = personProps;
    if (presence) {
      person.presenceActivity = presence?.activity;
      person.presenceAvailability = presence?.availability;
    }

    const details: TemplateResult[] = [];

    // we already returned on image, so we must have a first line
    const line1text = this.getTextFromProperty(person, this.line1Property);
    if (this.hasTemplate('line1')) {
      // Render the line1 template
      const template = this.renderTemplate('line1', { person });
      details.push(html`
           <div class="line1" part="detail-line" @click=${() =>
             this.handleLine1Clicked()} role="presentation" aria-label="${line1text}">${template}</div>
         `);
    } else {
      // Render the line1 property value
      if (line1text) {
        details.push(html`
             <div class="line1" part="detail-line" @click=${() =>
               this.handleLine1Clicked()} role="presentation" aria-label="${line1text}">${line1text}</div>
           `);
      }
    }

    // if we have more than one line we add the second line
    if (this.view !== 'oneline') {
      const text = this.getTextFromProperty(person, this.line2Property);
      if (this.hasTemplate('line2')) {
        // Render the line2 template
        const template = this.renderTemplate('line2', { person });
        details.push(html`
           <div class="line2" part="detail-line" @click=${() =>
             this.handleLine2Clicked()} role="presentation" aria-label="${text}">${template}</div>
         `);
      } else {
        // Render the line2 property value
        if (text) {
          details.push(html`
             <div class="line2" part="detail-line" @click=${() =>
               this.handleLine2Clicked()} role="presentation" aria-label="${text}">${text}</div>
           `);
        }
      }
    }

    // if we have a third or fourth line we add the third line
    if (this.view === 'threelines' || this.view === 'fourlines') {
      const text = this.getTextFromProperty(person, this.line3Property);
      if (this.hasTemplate('line3')) {
        // Render the line3 template
        const template = this.renderTemplate('line3', { person });
        details.push(html`
           <div class="line3" part="detail-line" @click=${() =>
             this.handleLine3Clicked()} role="presentation" aria-label="${text}">${template}</div>
         `);
      } else {
        // Render the line3 property value
        if (text) {
          details.push(html`
             <div class="line3" part="detail-line" @click=${() =>
               this.handleLine3Clicked()} role="presentation" aria-label="${text}">${text}</div>
           `);
        }
      }
    }

    // add the fourth line if necessary
    if (this.view === 'fourlines') {
      const text = this.getTextFromProperty(person, this.line4Property);
      if (this.hasTemplate('line4')) {
        // Render the line4 template
        const template = this.renderTemplate('line4', { person });
        details.push(html`
          <div class="line4" part="detail-line" @click=${() =>
            this.handleLine4Clicked()} role="presentation" aria-label="${text}">${template}</div>
        `);
      } else {
        // Render the line4 property value
        if (text) {
          details.push(html`
            <div class="line4" part="detail-line" @click=${() =>
              this.handleLine4Clicked()} role="presentation" aria-label="${text}">${text}</div>
          `);
        }
      }
    }

    const detailsClasses = classMap({
      'details-wrapper': true,
      vertical: this.isVertical()
    });

    return html`
      <div class="${detailsClasses}">
        ${details}
      </div>
    `;
  }

  /**
   * Render the details flyout.
   *
   * @protected
   * @returns {TemplateResult}
   * @memberof MgtPerson
   */
  protected renderFlyout(
    anchor: TemplateResult,
    personDetails: IDynamicPerson,
    image: string,
    presence: Presence
  ): TemplateResult {
    const flyoutContent =
      this._personCardShouldRender && this._hasLoadedPersonCard
        ? html`
           <div slot="flyout" data-testid="flyout-slot">
             ${this.renderFlyoutContent(personDetails, image, presence)}
           </div>`
        : html``;

    const slotClasses = classMap({
      small: !this.isThreeLines() && !this.isFourLines() && !this.isLargeAvatar(),
      large: this.avatarSize !== 'auto' && this.isLargeAvatar(),
      noline: this.isNoLine(),
      oneline: this.isOneLine(),
      twolines: this.isTwoLines(),
      threelines: this.isThreeLines(),
      fourlines: this.isFourLines(),
      vertical: this.isVertical()
    });

    return mgtHtml`
      <mgt-flyout light-dismiss class="flyout" .avoidHidingAnchor=${false}>
        <div slot="anchor" class="${slotClasses}">${anchor}</div>
        ${flyoutContent}
      </mgt-flyout>`;
  }

  /**
   * Render the flyout menu content.
   *
   * @protected
   * @returns {TemplateResult}
   * @memberof MgtPerson
   */
  protected renderFlyoutContent(personDetails: IDynamicPerson, image: string, presence: Presence): TemplateResult {
    this.fireCustomEvent('flyout-content-rendered');
    return (
      this.renderTemplate('person-card', { person: personDetails, personImage: image }) ||
      mgtHtml`
        <mgt-person-card
          class="mgt-person-card"
          lock-tab-navigation
          .personDetails=${personDetails}
          .personImage=${image}
          .personPresence=${presence}
          .showPresence=${this.showPresence}>
        </mgt-person-card>`
    );
  }

  protected args() {
    return [
      this.providerState,
      this.verticalLayout,
      this.view,
      this.fallbackDetails,
      this.line1Property,
      this.line2Property,
      this.line3Property,
      this.line4Property,
      this.fetchImage,
      this.avatarType,
      this.userId,
      this.personQuery,
      this.disableImageFetch,
      this.showPresence,
      this.personPresence,
      this.personDetails
    ];
  }

  /**
   * load state into the component.
   *
   * @protected
   * @returns
   * @memberof MgtPerson
   */
  protected async loadState() {
    const provider = Providers.globalProvider;
    if (!provider || provider.state === ProviderState.Loading) {
      return;
    }

    if (provider && provider.state === ProviderState.SignedOut) {
      this.personDetailsInternal = null;
      return;
    }

    const graph = provider.graph.forComponent(this);

    if ((this.verticalLayout && this.view !== 'fourlines') || this.fallbackDetails) {
      this.line2Property = 'email';
    }

    // Prepare person props
    let personProps = [
      ...defaultPersonProperties,
      this.line1Property,
      this.line2Property,
      this.line3Property,
      this.line4Property
    ];
    personProps = personProps.filter(email => email !== 'email');

    let details = this.personDetailsInternal || this.personDetails;
    if (details) {
      if (
        !details.personImage &&
        this.fetchImage &&
        this.avatarType === 'photo' &&
        !this.personImage &&
        !this._fetchedImage
      ) {
        let image: string;
        if ('groupTypes' in details) {
          image = await getGroupImage(graph, details);
        } else {
          image = await getPersonImage(graph, details, MgtPerson.config.useContactApis);
        }
        if (image) {
          details.personImage = image;
          this._fetchedImage = image;
        }
      }
    } else if (this.userId || this.personQuery === 'me') {
      // Use userId or 'me' query to get the person and image
      let person: IDynamicPerson;
      if (this.avatarType === 'photo' && !this.disableImageFetch) {
        person = await getUserWithPhoto(graph, this.userId, personProps);
      } else {
        if (this.personQuery === 'me') {
          person = await getMe(graph, personProps);
        } else {
          person = await getUser(graph, this.userId, personProps);
        }
      }
      this.personDetailsInternal = person;
      this.personDetails = person;
      this._fetchedImage = this.getImage();
    } else if (this.personQuery) {
      // Use the personQuery to find our person.
      let people = await findPeople(graph, this.personQuery, 1);

      if (!people || people.length === 0) {
        people = (await findUsers(graph, this.personQuery, 1)) || [];
      }

      if (people?.length) {
        this.personDetailsInternal = people[0];
        this.personDetails = people[0];
        if (this.avatarType === 'photo' && !this.disableImageFetch) {
          const image = await getPersonImage(graph, people[0], MgtPerson.config.useContactApis);

          if (image) {
            this.personDetailsInternal.personImage = image;
            this.personDetails.personImage = image;
            this._fetchedImage = image;
          }
        }
      }
    }

    details = this.personDetailsInternal || this.personDetails || this.fallbackDetails;

    const defaultPresence: Presence = {
      activity: 'Offline',
      availability: 'Offline',
      id: null
    };

    if (this.showPresence && !this.disablePresenceRefresh) {
      this._fetchedPresence = defaultPresence;
      PresenceService.register(this);
    } else if (this.showPresence && !this.personPresence && !this._fetchedPresence) {
      try {
        if (details) {
          // setting userId to 'me' ensures only the presence.read permission is required
          const userId = this.personQuery !== 'me' ? details?.id : null;
          this._fetchedPresence = await getUserPresence(graph, userId);
        } else {
          this._fetchedPresence = defaultPresence;
        }
      } catch (_) {
        // set up a default Presence in case beta api changes or getting error code
        this._fetchedPresence = defaultPresence;
      }
    }
  }

  /**
   * Gets the user initials
   *
   * @protected
   * @returns {string}
   * @memberof MgtPerson
   */
  protected getInitials(person?: IDynamicPerson): string {
    if (!person) {
      person = this.personDetailsInternal;
    }

    if (isContact(person)) {
      return person.initials;
    }

    let initials = '';
    if (isUser(person)) {
      initials += person.givenName?.[0]?.toUpperCase() ?? '';
      initials += person.surname?.[0]?.toUpperCase() ?? '';
    }

    if (!initials && person.displayName) {
      const name = person.displayName.split(/\s+/);
      for (let i = 0; i < 2 && i < name.length; i++) {
        if (name[i][0] && this.isLetter(name[i][0])) {
          initials += name[i][0].toUpperCase();
        }
      }
    }

    return initials;
  }

  private getImage(): string {
    if (this.personImage) {
      return this.personImage;
    }

    if (this._fetchedImage) {
      return this._fetchedImage;
    }

    const person = this.personDetailsInternal || this.personDetails;
    return person?.personImage ? person.personImage : null;
  }

  private isLetter(char: string) {
    try {
      return char.match(new RegExp('\\p{L}', 'u'));
    } catch (e) {
      return char.toLowerCase() !== char.toUpperCase();
    }
  }

  private getTextFromProperty(personDetailsInternal: IDynamicPerson, prop: string): string {
    if (!prop || prop.length === 0) {
      return null;
    }

    const properties = prop.trim().split(',');
    let text: string;
    let i = 0;

    while (!text && i < properties.length) {
      const currentProp = properties[i].trim();
      switch (currentProp) {
        case 'mail':
        case 'email':
          text = getEmailFromGraphEntity(personDetailsInternal);
          break;
        default:
          text = personDetailsInternal[currentProp] as string;
      }
      i++;
    }

    return text;
  }

  private isLargeAvatar() {
    return (
      this.avatarSize === 'large' || (this.avatarSize === 'auto' && this.view !== 'image' && this.view !== 'oneline')
    );
  }

  private isNoLine() {
    return this.view === 'image';
  }

  private isOneLine() {
    return this.view === 'oneline';
  }

  private isTwoLines() {
    return this.view === 'twolines';
  }

  private isThreeLines() {
    return this.view === 'threelines';
  }

  private isFourLines() {
    return this.view === 'fourlines';
  }

  private isVertical() {
    return this.verticalLayout;
  }

  private readonly handleMouseClick = (e: MouseEvent) => {
    const element = e.target as HTMLElement;
    // todo: fix for disambiguation
    if (
      this.personCardInteraction === 'click' &&
      element.tagName !== `${customElementHelper.prefix}-PERSON-CARD`.toUpperCase()
    ) {
      this.showPersonCard();
    }
  };

  private readonly handleKeyDown = (e: KeyboardEvent) => {
    // enter activates person-card
    if (e) {
      if (e.key === 'Enter') {
        this.showPersonCard();
      }
    }
  };

  private readonly handleMouseEnter = () => {
    clearTimeout(this._mouseEnterTimeout);
    clearTimeout(this._mouseLeaveTimeout);
    if (this.personCardInteraction !== 'hover') {
      return;
    }
    this._mouseEnterTimeout = window.setTimeout(this.showPersonCard, 500);
  };

  private readonly handleMouseLeave = () => {
    clearTimeout(this._mouseEnterTimeout);
    clearTimeout(this._mouseLeaveTimeout);
    this._mouseLeaveTimeout = window.setTimeout(this.hidePersonCard, 500);
  };

  /**
   * hides the person card
   *
   * @memberof MgtPerson
   */
  public hidePersonCard = () => {
    const flyout = this.flyout;
    if (flyout) {
      flyout.close();
    }
    const personCard =
      this.querySelector<Element & IExpandable & IHistoryClearer>('.mgt-person-card') ||
      this.renderRoot.querySelector('.mgt-person-card');
    if (personCard) {
      personCard.isExpanded = false;
      personCard.clearHistory();
    }
  };

  private readonly loadPersonCardResources = async () => {
    // if there could be a person-card then we should load those resources using a dynamic import
    if (this.personCardInteraction !== 'none' && !this._hasLoadedPersonCard) {
      const { registerMgtPersonCardComponent } = await import('../mgt-person-card/mgt-person-card');

      // only register person card if it hasn't been registered yet
      if (!customElements.get(buildComponentName('person-card'))) registerMgtPersonCardComponent();

      this._hasLoadedPersonCard = true;
    }
  };

  public showPersonCard = () => {
    if (!this._personCardShouldRender) {
      this._personCardShouldRender = true;
      void this.loadPersonCardResources();
    }

    const flyout = this.flyout;
    if (flyout) {
      flyout.open();
    }
  };

  /**
   * gets the id of the person that presence updates are needed for
   *
   * @memberof MgtPerson
   * @implements {PresenceAwareComponent}
   * @returns {string | undefined}
   **/
  public get presenceId(): string | undefined {
    return this.personDetailsInternal?.id || this.personDetails?.id || this.fallbackDetails?.id;
  }

  /**
   * fires when the presence for the user is changed
   *
   * @memberof MgtPerson
   * @implements {PresenceAwareComponent}
   * @param {Presence} [presence]
   **/
  public onPresenceChange(presence: Presence): void {
    this.personPresence = presence;
  }
}<|MERGE_RESOLUTION|>--- conflicted
+++ resolved
@@ -112,11 +112,7 @@
  *
  * @cssprop --person-details-wrapper-width - {Length} the minimum width of the details section. Default is 168px.
  */
-<<<<<<< HEAD
-export class MgtPerson extends MgtTemplatedComponent implements PresenceAwareComponent {
-=======
-export class MgtPerson extends MgtTemplatedTaskComponent {
->>>>>>> d5c993da
+export class MgtPerson extends MgtTemplatedTaskComponent implements PresenceAwareComponent {
   /**
    * Array of styles to apply to the element. The styles should be defined
    * using the `css` tag function.
@@ -535,7 +531,6 @@
     this.verticalLayout = false;
   }
 
-<<<<<<< HEAD
   /**
    * Unregisters from presence service if necessary. Note, it does not cause an error
    * if the component was not registered.
@@ -549,20 +544,7 @@
     super.disconnectedCallback();
   }
 
-  /**
-   * Invoked on each update to perform rendering tasks. This method must return
-   * a lit-html TemplateResult. Setting properties inside this method will *not*
-   * trigger the element to update.
-   */
-  public render() {
-    // Loading
-    if (this.isLoadingState && !this.personDetails && !this.personDetailsInternal && !this.fallbackDetails) {
-      return this.renderLoading();
-    }
-
-=======
   protected readonly renderContent = () => {
->>>>>>> d5c993da
     // Prep data
     const person = this.personDetails || this.personDetailsInternal || this.fallbackDetails;
     const image = this.getImage();
@@ -627,8 +609,7 @@
    * @returns {TemplateResult}
    * @memberof MgtPerson
    */
-<<<<<<< HEAD
-  protected renderLoading(): TemplateResult {
+  protected renderLoading = (): TemplateResult => {
     const loadingTemplate = this.renderTemplate('loading', null);
     if (loadingTemplate) {
       return loadingTemplate;
@@ -645,12 +626,7 @@
     return html`
       <i class=${classMap(avatarClasses)} icon='loading'>${this.renderLoadingIcon()}</i>
     `;
-  }
-=======
-  protected renderLoading = (): TemplateResult => {
-    return this.renderTemplate('loading', null) || html``;
   };
->>>>>>> d5c993da
 
   /**
    * Clears state of the component
