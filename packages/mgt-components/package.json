--- conflicted
+++ resolved
@@ -39,11 +39,7 @@
     "@microsoft/mgt-element": "*",
     "@microsoft/microsoft-graph-client": "^3.0.0",
     "@microsoft/microsoft-graph-types": "^2.0.0",
-<<<<<<< HEAD
-    "@microsoft/microsoft-graph-types-beta": "^0.16.0-preview",
-=======
     "@microsoft/microsoft-graph-types-beta": "^0.29.0-preview",
->>>>>>> 4e3d8981
     "@fluentui/web-components": "^2.5.12",
     "office-ui-fabric-core": "^11.0.0"
   },
