/**
 * -------------------------------------------------------------------------------------------
 * Copyright (c) Microsoft Corporation.  All Rights Reserved.  Licensed under the MIT License.
 * See License in the project root for license information.
 * -------------------------------------------------------------------------------------------
 */

import { html } from 'lit';
import { withCodeEditor } from '../../../.storybook/addons/codeEditorAddon/codeAddon';

export default {
  title: 'Components / mgt-person / Properties',
  component: 'person',
  decorators: [withCodeEditor]
};

export const userId = () => html`
   <mgt-person user-id="2804bc07-1e1f-4938-9085-ce6d756a32d2" view="twoLines"></mgt-person>
 `;

export const personCard = () => html`
   <div class="example">
     <div style="margin-bottom:10px">Person card Hover</div>
     <mgt-person person-query="me" view="twoLines" person-card="hover"></mgt-person>
   </div>
   <div class="example">
     <div style="margin-bottom:10px">Person card Click</div>
     <mgt-person person-query="me" view="twoLines" person-card="click"></mgt-person>
   </div>
 `;

export const setPersonDetails = () => html`
   <mgt-person class="my-person" view="twoLines" line2-property="title" person-card="hover" fetch-image> </mgt-person>
   <script>
     const person = document.querySelector('.my-person');

             person.personDetails = {
               displayName: 'Megan Bowen',
               mail: 'MeganB@M365x214355.onmicrosoft.com'
             };

             // set image
            // person.personImage = '';
   </script>
 `;

export const personFallbackDetails = () => html`
   <div class="example">
   <mgt-person person-query="mbowen" view="twoLines" fallback-details='{"displayName":"Megan Bowen"}'></mgt-person>
 </div>
 <div class="example">
   <mgt-person person-query="mbowen" view="twoLines"
     fallback-details='{"mail":"MeganB@M365x214355.onmicrosoft.com"}'></mgt-person>
 </div>
 <div class="example">
   <mgt-person person-query="mbowen" view="twoLines"
     fallback-details='{"mail":"MeganB@M365x214355.onmicrosoft.com","displayName":"Megan Bowen"}'></mgt-person>
 </div>
 <!-- No Fallback details -->
 <div class="example">
   <mgt-person person-query="mbowen" view="twoLines"
     fallback-details='{}'></mgt-person>
 </div>

   <style>
   .example {
     margin-top: 16px;
   }
   </style>
 `;

export const personPhotoOnly = () => html`
   <mgt-person person-query="me"></mgt-person>
 `;

export const personView = () => html`
   <div class="example">
     <mgt-person person-query="me" view="image"></mgt-person>
   </div>
   <div class="example">
     <mgt-person person-query="me" view="oneline"></mgt-person>
   </div>
   <div class="example">
     <mgt-person person-query="me" view="twolines"></mgt-person>
   </div>
   <div class="example">
     <mgt-person person-query="me" view="threelines"></mgt-person>
   </div>
   <div class="example">
     <mgt-person person-query="me" view="fourlines"></mgt-person>
   </div>

   <!-- Person View with presence; check JS tab -->

   <div class="example">
     <mgt-person person-query="me" id="online" view="oneline" show-presence></mgt-person>
   </div>
   <div class="example">
     <mgt-person person-query="me" id="online2" view="twolines" show-presence></mgt-person>
   </div>
   <div class="example">
     <mgt-person person-query="me" id="online3" show-presence view="threelines"></mgt-person>
   </div>
   <div class="example">
     <mgt-person person-query="me" id="online4" show-presence view="fourLines" ></mgt-person>
   </div>

   <script>
             const online = {
           activity: 'Available',
           availability: 'Available',
           id: null
       };
       const onlinePerson = document.getElementById('online');
       const onlinePerson2 = document.getElementById('online2');
       const onlinePerson3 = document.getElementById('online3');
       const onlinePerson4 = document.getElementById('online4');

       onlinePerson.personPresence = online;
       onlinePerson2.personPresence = online;
       onlinePerson3.personPresence = online;
       onlinePerson4.personPresence = online;
     </script>

   <style>
     .example {
       margin-bottom: 20px;
     }
   </style>
 `;

export const personLineProperties = () => html`
   <mgt-person person-query="me" view="threelines" show-presence line1-property="givenName" line2-property="jobTitle"
     line3-property="presenceAvailability"></mgt-person>
 `;

export const personPresence = () => html`
 <script>
 const online = {
     activity: 'Available',
     availability: 'Available',
     id: null
 };
 const onlinePerson = document.getElementById('online');
 onlinePerson.personPresence = online;
 </script>
 <style>
     .example {
       margin-bottom: 20px;
       margin-top: 10px;
     }
 </style>
   <div>Show presence</div>
   <mgt-person person-query="me" show-presence view="twoLines" class="example"></mgt-person>
   <div>Set presence</div>
   <mgt-person person-query="me" id="online" person-presence="{activity: 'Available', availability:'Available', id:null}" show-presence view="twoLines" class="example"></mgt-person>
   <div>Presence Line properties</div>
   <mgt-person
     person-query="me"
     show-presence
     view="twoLines"
     class="example"
     line1-property="presenceAvailability"
     line2-property="presenceActivity"
     ></mgt-person>
 `;

export const personPresenceDisplayAll = () => html`
   <script>
     const online = {
       activity: 'Available',
       availability: 'Available',
       id: null
     };
     const onlineOof = {
       activity: 'OutOfOffice',
       availability: 'Available',
       id: null
     };
     const busy = {
       activity: 'Busy',
       availability: 'Busy',
       id: null
     };
     const busyOof = {
       activity: 'OutOfOffice',
       availability: 'Busy',
       id: null
     };
     const dnd = {
       activity: 'DoNotDisturb',
       availability: 'DoNotDisturb',
       id: null
     };
     const dndOof = {
       activity: 'OutOfOffice',
       availability: 'DoNotDisturb',
       id: null
     };
     const away = {
       activity: 'Away',
       availability: 'Away',
       id: null
     };
     const oof = {
       activity: 'OutOfOffice',
       availability: 'Offline',
       id: null
     };
     const offline = {
       activity: 'Offline',
       availability: 'Offline',
       id: null
     };

     const onlinePerson = document.getElementById('online');
     const onlineOofPerson = document.getElementById('onlineOof');
     const busyPerson = document.getElementById('busy');
     const busyOofPerson = document.getElementById('busyOof');
     const dndPerson = document.getElementById('dnd');
     const dndOofPerson = document.getElementById('dndOof');
     const awayPerson = document.getElementById('away');
     const oofPerson = document.getElementById('oof');
     const onlinePersonSmall = document.getElementById('online-small');
     const onlineOofPersonSmall = document.getElementById('onlineOof-small');
     const busyPersonSmall = document.getElementById('busy-small');
     const busyOofPersonSmall = document.getElementById('busyOof-small');
     const dndPersonSmall = document.getElementById('dnd-small');
     const dndOofPersonSmall = document.getElementById('dndOof-small');
     const awayPersonSmall = document.getElementById('away-small');
     const oofPersonSmall = document.getElementById('oof-small');

     onlinePerson.personPresence = online;
     onlineOofPerson.personPresence = onlineOof;
     busyPerson.personPresence = busy;
     busyOofPerson.personPresence = busyOof;
     dndPerson.personPresence = dnd;
     dndOofPerson.personPresence = dndOof;
     awayPerson.personPresence = away;
     oofPerson.personPresence = oof;
     onlinePersonSmall.personPresence = online;
     onlineOofPersonSmall.personPresence = onlineOof;
     busyPersonSmall.personPresence = busy;
     busyOofPersonSmall.personPresence = busyOof;
     dndPersonSmall.personPresence = dnd;
     dndOofPersonSmall.personPresence = dndOof;
     awayPersonSmall.personPresence = away;
     oofPersonSmall.personPresence = oof;
   </script>
   <style>
     mgt-person {
       display: block;
       margin: 12px;
     }
     mgt-person.small {
       display: inline-block;
       margin: 5px 0 0 10px;
     }
     .title {
       font-family: 'Segoe UI', 'Segoe UI Web (West European)', 'Segoe UI', -apple-system, BlinkMacSystemFont, Roboto,
         'Helvetica Neue', sans-serif;
       display: block;
       padding: 5px;
       font-size: 20px;
       margin: 10px 0 10px 0;
     }
     .title span {
       border-bottom: 1px solid #8a8886;
       padding-bottom: 5px;
     }
   </style>
   <div class="title"><span>Presence badge on big avatars: </span></div>
   <mgt-person id="online" person-query="me" show-presence view="twoLines"></mgt-person>
   <mgt-person id="onlineOof" person-query="Isaiah Langer" show-presence view="twoLines"></mgt-person>
   <mgt-person id="busy" person-query="bobk@tailspintoys.com" show-presence view="twoLines"></mgt-person>
   <mgt-person id="busyOof" person-query="Diego Siciliani" show-presence view="twoLines"></mgt-person>
   <mgt-person id="dnd" person-query="Lynne Robbins" show-presence view="twoLines"></mgt-person>
   <mgt-person id="dndOof" person-query="EmilyB" show-presence view="twoLines"></mgt-person>
   <mgt-person id="away" person-query="BrianJ" show-presence view="twoLines"></mgt-person>
   <mgt-person id="oof" person-query="JoniS@M365x214355.onmicrosoft.com" show-presence view="twoLines"></mgt-person>
   <div class="title"><span>Presence badge on small avatars: </span></div>
   <mgt-person class="small" id="online-small" person-query="me" show-presence></mgt-person>
   <mgt-person class="small" id="onlineOof-small" person-query="Isaiah Langer" show-presence></mgt-person>
   <mgt-person class="small" id="busy-small" person-query="bobk@tailspintoys.com" show-presence></mgt-person>
   <mgt-person class="small" id="busyOof-small" person-query="Diego Siciliani" show-presence></mgt-person>
   <mgt-person class="small" id="dnd-small" person-query="Lynne Robbins" show-presence></mgt-person>
   <mgt-person class="small" id="dndOof-small" person-query="EmilyB" show-presence></mgt-person>
   <mgt-person class="small" id="away-small" person-query="BrianJ" show-presence></mgt-person>
   <mgt-person class="small" id="oof-small" person-query="JoniS@M365x214355.onmicrosoft.com" show-presence></mgt-person>
   <div class="title"><span>Presence badge on small avatars with line view: </span></div>
   <mgt-person id="online-small" person-query="me" view="oneline" show-presence avatar-size="small"></mgt-person>
   <mgt-person id="online-small" person-query="me" view="twolines" show-presence avatar-size="small"></mgt-person>
   <mgt-person id="online-small" person-query="me" view="threelines" show-presence avatar-size="small"></mgt-person>
 `;

export const personQuery = () => html`
   <mgt-person person-query="me"></mgt-person>
 `;

export const personAvatarType = () => html`
   <mgt-person person-query="me" avatar-type="photo"></mgt-person>
   <mgt-person person-query="me" avatar-type="initials"></mgt-person>
 `;

export const personDisableImageFetch = () => html`
   <mgt-person person-query="me" disable-image-fetch></mgt-person>
 `;

export const moreExamples = () => html`
<<<<<<< HEAD
   <style>
     .example {
       margin-bottom: 20px;
     }

     .styled-person {
       --font-family: 'Comic Sans MS', cursive, sans-serif;
       --color-sub1: red;
       --avatar-size: 60px;
       --font-size: 20px;
       --line2-color: green;
       --avatar-border-radius: 10% 35%;
       --line2-text-transform: uppercase;
     }

     .person-initials {
       --initials-color: yellow;
       --initials-background-color: red;
       --avatar-size: 60px;
       --avatar-border-radius: 10% 35%;
     }
   </style>

   <div class="example">
     <div>Default person</div>
     <mgt-person person-query="me"></mgt-person>
   </div>

   <div class="example">
     <div>One line</div>
     <mgt-person person-query="me" view="oneline"></mgt-person>
   </div>

   <div class="example">
     <div>Two lines</div>
     <mgt-person person-query="me" view="twoLines"></mgt-person>
   </div>

   <div class="example">
     <div>Change line content</div>
     <!--add fallback property by comma separating-->
     <mgt-person
       person-query="me"
       line1-property="givenName"
       line2-property="jobTitle,mail"
       view="twoLines"
     ></mgt-person>
   </div>

   <div class="example">
     <div>Large avatar</div>
     <mgt-person person-query="me" avatar-size="large"></mgt-person>
   </div>

   <div class="example">
     <div>Different styles (see css tab for style)</div>
     <mgt-person class="styled-person" person-query="me" view="twoLines"></mgt-person>
   </div>

   <div class="example" style="width: 200px">
     <div>Overflow</div>
     <mgt-person person-query="me" view="twoLines"></mgt-person>
   </div>

   <div class="example">
     <div>Style initials (see css tab for style)</div>
     <mgt-person class="person-initials" person-query="alex@fineartschool.net" view="oneline"></mgt-person>
   </div>

   <div>
     <div>Additional Person properties</div>
     <mgt-person
       person-query="me"
       view="twoLines"
       line1-property="displayName"
       line2-property="officeLocation"
     ></mgt-person>
   </div>
 `;
=======
  <style>
    .example {
      margin-bottom: 20px;
    }

    .styled-person {
      --font-family: 'Comic Sans MS', cursive, sans-serif;
      --color-sub1: red;
      --avatar-size: 60px;
      --font-size: 20px;
      --line2-color: green;
      --avatar-border-radius: 10% 35%;
      --line2-text-transform: uppercase;
    }

    .person-initials {
      --initials-color: yellow;
      --initials-background-color: red;
      --avatar-size: 60px;
      --avatar-border-radius: 10% 35%;
    }

    .person-with-avatar-border {
      --avatar-border: 2px solid black;
    }
  </style>

  <div class="example">
    <div>Default person</div>
    <mgt-person person-query="me"></mgt-person>
  </div>

  <div class="example">
    <div>One line</div>
    <mgt-person person-query="me" view="oneline"></mgt-person>
  </div>

  <div class="example">
    <div>Two lines</div>
    <mgt-person person-query="me" view="twoLines"></mgt-person>
  </div>

  <div class="example">
    <div>Change line content</div>
    <!--add fallback property by comma separating-->
    <mgt-person
      person-query="me"
      line1-property="givenName"
      line2-property="jobTitle,mail"
      view="twoLines"
    ></mgt-person>
  </div>

  <div class="example">
    <div>Large avatar</div>
    <mgt-person person-query="me" avatar-size="large"></mgt-person>
  </div>

  <div class="example">
    <div>Different styles (see css tab for style)</div>
    <mgt-person class="styled-person" person-query="me" view="twoLines"></mgt-person>
  </div>

  <div class="example" style="width: 200px">
    <div>Overflow</div>
    <mgt-person person-query="me" view="twoLines"></mgt-person>
  </div>

  <div class="example">
    <div>Avatar with border (see css tab for style)</div>
    <mgt-person class="person-with-avatar-border" person-query="me" avatar-size="large" view="oneline"></mgt-person>
  </div>

  <div class="example">
    <div>Style initials (see css tab for style)</div>
    <mgt-person class="person-initials" person-query="alex@fineartschool.net" view="oneline"></mgt-person>
  </div>

  <div>
    <div>Additional Person properties</div>
    <mgt-person
      person-query="me"
      view="twoLines"
      line1-property="displayName"
      line2-property="officeLocation"
    ></mgt-person>
  </div>
`;
>>>>>>> aafdc5ec
<|MERGE_RESOLUTION|>--- conflicted
+++ resolved
@@ -307,7 +307,6 @@
  `;
 
 export const moreExamples = () => html`
-<<<<<<< HEAD
    <style>
      .example {
        margin-bottom: 20px;
@@ -323,13 +322,17 @@
        --line2-text-transform: uppercase;
      }
 
-     .person-initials {
-       --initials-color: yellow;
-       --initials-background-color: red;
-       --avatar-size: 60px;
-       --avatar-border-radius: 10% 35%;
-     }
-   </style>
+    .person-initials {
+      --initials-color: yellow;
+      --initials-background-color: red;
+      --avatar-size: 60px;
+      --avatar-border-radius: 10% 35%;
+    }
+
+    .person-with-avatar-border {
+      --avatar-border: 2px solid black;
+    }
+  </style>
 
    <div class="example">
      <div>Default person</div>
@@ -372,10 +375,15 @@
      <mgt-person person-query="me" view="twoLines"></mgt-person>
    </div>
 
-   <div class="example">
-     <div>Style initials (see css tab for style)</div>
-     <mgt-person class="person-initials" person-query="alex@fineartschool.net" view="oneline"></mgt-person>
-   </div>
+  <div class="example">
+    <div>Avatar with border (see css tab for style)</div>
+    <mgt-person class="person-with-avatar-border" person-query="me" avatar-size="large" view="oneline"></mgt-person>
+  </div>
+
+  <div class="example">
+    <div>Style initials (see css tab for style)</div>
+    <mgt-person class="person-initials" person-query="alex@fineartschool.net" view="oneline"></mgt-person>
+  </div>
 
    <div>
      <div>Additional Person properties</div>
@@ -386,94 +394,4 @@
        line2-property="officeLocation"
      ></mgt-person>
    </div>
- `;
-=======
-  <style>
-    .example {
-      margin-bottom: 20px;
-    }
-
-    .styled-person {
-      --font-family: 'Comic Sans MS', cursive, sans-serif;
-      --color-sub1: red;
-      --avatar-size: 60px;
-      --font-size: 20px;
-      --line2-color: green;
-      --avatar-border-radius: 10% 35%;
-      --line2-text-transform: uppercase;
-    }
-
-    .person-initials {
-      --initials-color: yellow;
-      --initials-background-color: red;
-      --avatar-size: 60px;
-      --avatar-border-radius: 10% 35%;
-    }
-
-    .person-with-avatar-border {
-      --avatar-border: 2px solid black;
-    }
-  </style>
-
-  <div class="example">
-    <div>Default person</div>
-    <mgt-person person-query="me"></mgt-person>
-  </div>
-
-  <div class="example">
-    <div>One line</div>
-    <mgt-person person-query="me" view="oneline"></mgt-person>
-  </div>
-
-  <div class="example">
-    <div>Two lines</div>
-    <mgt-person person-query="me" view="twoLines"></mgt-person>
-  </div>
-
-  <div class="example">
-    <div>Change line content</div>
-    <!--add fallback property by comma separating-->
-    <mgt-person
-      person-query="me"
-      line1-property="givenName"
-      line2-property="jobTitle,mail"
-      view="twoLines"
-    ></mgt-person>
-  </div>
-
-  <div class="example">
-    <div>Large avatar</div>
-    <mgt-person person-query="me" avatar-size="large"></mgt-person>
-  </div>
-
-  <div class="example">
-    <div>Different styles (see css tab for style)</div>
-    <mgt-person class="styled-person" person-query="me" view="twoLines"></mgt-person>
-  </div>
-
-  <div class="example" style="width: 200px">
-    <div>Overflow</div>
-    <mgt-person person-query="me" view="twoLines"></mgt-person>
-  </div>
-
-  <div class="example">
-    <div>Avatar with border (see css tab for style)</div>
-    <mgt-person class="person-with-avatar-border" person-query="me" avatar-size="large" view="oneline"></mgt-person>
-  </div>
-
-  <div class="example">
-    <div>Style initials (see css tab for style)</div>
-    <mgt-person class="person-initials" person-query="alex@fineartschool.net" view="oneline"></mgt-person>
-  </div>
-
-  <div>
-    <div>Additional Person properties</div>
-    <mgt-person
-      person-query="me"
-      view="twoLines"
-      line1-property="displayName"
-      line2-property="officeLocation"
-    ></mgt-person>
-  </div>
-`;
->>>>>>> aafdc5ec
+ `;