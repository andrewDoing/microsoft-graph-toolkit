/**
 * -------------------------------------------------------------------------------------------
 * Copyright (c) Microsoft Corporation.  All Rights Reserved.  Licensed under the MIT License.
 * See License in the project root for license information.
 * -------------------------------------------------------------------------------------------
 */

import { html } from 'lit';
import { withCodeEditor } from '../../../.storybook/addons/codeEditorAddon/codeAddon';

export default {
  title: 'Components / mgt-person / Properties',
  component: 'person',
  decorators: [withCodeEditor]
};

export const userId = () => html`
   <mgt-person user-id="2804bc07-1e1f-4938-9085-ce6d756a32d2" view="twoLines"></mgt-person>
 `;

export const personCard = () => html`
   <div class="example">
     <div style="margin-bottom:10px">Person card Hover</div>
     <mgt-person person-query="me" view="twoLines" person-card="hover"></mgt-person>
   </div>
   <div class="example">
     <div style="margin-bottom:10px">Person card Click</div>
     <mgt-person person-query="me" view="twoLines" person-card="click"></mgt-person>
   </div>
 `;

export const setPersonDetails = () => html`
   <mgt-person class="my-person" view="twoLines" line2-property="title" person-card="hover" fetch-image> </mgt-person>
   <script>
     const person = document.querySelector('.my-person');

             person.personDetails = {
               displayName: 'Megan Bowen',
               mail: 'MeganB@M365x214355.onmicrosoft.com'
             };

             // set image
            // person.personImage = '';
   </script>
 `;

export const personFallbackDetails = () => html`
   <div class="example">
   <mgt-person person-query="mbowen" view="twoLines" fallback-details='{"displayName":"Megan Bowen"}'></mgt-person>
 </div>
 <div class="example">
   <mgt-person person-query="mbowen" view="twoLines"
     fallback-details='{"mail":"MeganB@M365x214355.onmicrosoft.com"}'></mgt-person>
 </div>
 <div class="example">
   <mgt-person person-query="mbowen" view="twoLines"
     fallback-details='{"mail":"MeganB@M365x214355.onmicrosoft.com","displayName":"Megan Bowen"}'></mgt-person>
 </div>
 <!-- No Fallback details -->
 <div class="example">
   <mgt-person person-query="mbowen" view="twoLines"
     fallback-details='{}'></mgt-person>
 </div>

   <style>
   .example {
     margin-top: 16px;
   }
   </style>
 `;

export const personPhotoOnly = () => html`
   <mgt-person person-query="me"></mgt-person>
 `;

export const personView = () => html`
   <div class="example">
     <mgt-person person-query="me" view="image"></mgt-person>
   </div>
   <div class="example">
     <mgt-person person-query="me" view="oneline"></mgt-person>
   </div>
   <div class="example">
     <mgt-person person-query="me" view="twolines"></mgt-person>
   </div>
   <div class="example">
     <mgt-person person-query="me" view="threelines"></mgt-person>
   </div>
   <div class="example">
     <mgt-person person-query="me" view="fourlines"></mgt-person>
   </div>

   <!-- Person View with presence; check JS tab -->

   <div class="example">
     <mgt-person person-query="me" id="online" view="oneline" show-presence></mgt-person>
   </div>
   <div class="example">
     <mgt-person person-query="me" id="online2" view="twolines" show-presence></mgt-person>
   </div>
   <div class="example">
     <mgt-person person-query="me" id="online3" show-presence view="threelines"></mgt-person>
   </div>
   <div class="example">
     <mgt-person person-query="me" id="online4" show-presence view="fourLines" ></mgt-person>
   </div>

   <script>
             const online = {
           activity: 'Available',
           availability: 'Available',
           id: null
       };
       const onlinePerson = document.getElementById('online');
       const onlinePerson2 = document.getElementById('online2');
       const onlinePerson3 = document.getElementById('online3');
       const onlinePerson4 = document.getElementById('online4');

       onlinePerson.personPresence = online;
       onlinePerson2.personPresence = online;
       onlinePerson3.personPresence = online;
       onlinePerson4.personPresence = online;
     </script>

   <style>
     .example {
       margin-bottom: 20px;
     }
   </style>
 `;

export const personLineProperties = () => html`
   <mgt-person person-query="me" view="threelines" show-presence line1-property="givenName" line2-property="jobTitle"
     line3-property="presenceAvailability"></mgt-person>
 `;

export const personPresence = () => html`
 <script>
 const online = {
     activity: 'Available',
     availability: 'Available',
     id: null
 };
 const onlinePerson = document.getElementById('online');
 onlinePerson.personPresence = online;
 </script>
 <style>
     .example {
       margin-bottom: 20px;
       margin-top: 10px;
     }
 </style>
   <div>Show presence</div>
   <mgt-person person-query="me" show-presence view="twoLines" class="example"></mgt-person>
   <div>Set presence</div>
   <mgt-person person-query="me" id="online" person-presence="{activity: 'Available', availability:'Available', id:null}" show-presence view="twoLines" class="example"></mgt-person>
   <div>Presence Line properties</div>
   <mgt-person
     person-query="me"
     show-presence
     view="twoLines"
     class="example"
     line1-property="presenceAvailability"
     line2-property="presenceActivity"
     ></mgt-person>
 `;

export const personPresenceDisplayAll = () => html`
   <script>
     const online = {
       activity: 'Available',
       availability: 'Available',
       id: null
     };
     const onlineOof = {
       activity: 'OutOfOffice',
       availability: 'Available',
       id: null
     };
     const busy = {
       activity: 'Busy',
       availability: 'Busy',
       id: null
     };
     const busyOof = {
       activity: 'OutOfOffice',
       availability: 'Busy',
       id: null
     };
     const dnd = {
       activity: 'DoNotDisturb',
       availability: 'DoNotDisturb',
       id: null
     };
     const dndOof = {
       activity: 'OutOfOffice',
       availability: 'DoNotDisturb',
       id: null
     };
     const away = {
       activity: 'Away',
       availability: 'Away',
       id: null
     };
     const oof = {
       activity: 'OutOfOffice',
       availability: 'Offline',
       id: null
     };
     const offline = {
       activity: 'Offline',
       availability: 'Offline',
       id: null
     };

     const onlinePerson = document.getElementById('online');
     const onlineOofPerson = document.getElementById('onlineOof');
     const busyPerson = document.getElementById('busy');
     const busyOofPerson = document.getElementById('busyOof');
     const dndPerson = document.getElementById('dnd');
     const dndOofPerson = document.getElementById('dndOof');
     const awayPerson = document.getElementById('away');
     const oofPerson = document.getElementById('oof');
     const onlinePersonSmall = document.getElementById('online-small');
     const onlineOofPersonSmall = document.getElementById('onlineOof-small');
     const busyPersonSmall = document.getElementById('busy-small');
     const busyOofPersonSmall = document.getElementById('busyOof-small');
     const dndPersonSmall = document.getElementById('dnd-small');
     const dndOofPersonSmall = document.getElementById('dndOof-small');
     const awayPersonSmall = document.getElementById('away-small');
     const oofPersonSmall = document.getElementById('oof-small');

     onlinePerson.personPresence = online;
     onlineOofPerson.personPresence = onlineOof;
     busyPerson.personPresence = busy;
     busyOofPerson.personPresence = busyOof;
     dndPerson.personPresence = dnd;
     dndOofPerson.personPresence = dndOof;
     awayPerson.personPresence = away;
     oofPerson.personPresence = oof;
     onlinePersonSmall.personPresence = online;
     onlineOofPersonSmall.personPresence = onlineOof;
     busyPersonSmall.personPresence = busy;
     busyOofPersonSmall.personPresence = busyOof;
     dndPersonSmall.personPresence = dnd;
     dndOofPersonSmall.personPresence = dndOof;
     awayPersonSmall.personPresence = away;
     oofPersonSmall.personPresence = oof;
   </script>
   <style>
     mgt-person {
       display: block;
       margin: 12px;
     }
     mgt-person.small {
       display: inline-block;
       margin: 5px 0 0 10px;
     }
     .title {
       font-family: 'Segoe UI', 'Segoe UI Web (West European)', 'Segoe UI', -apple-system, BlinkMacSystemFont, Roboto,
         'Helvetica Neue', sans-serif;
       display: block;
       padding: 5px;
       font-size: 20px;
       margin: 10px 0 10px 0;
     }
     .title span {
       border-bottom: 1px solid #8a8886;
       padding-bottom: 5px;
     }
   </style>
   <div class="title"><span>Presence badge on big avatars: </span></div>
   <mgt-person id="online" person-query="me" show-presence view="twoLines"></mgt-person>
   <mgt-person id="onlineOof" person-query="Isaiah Langer" show-presence view="twoLines"></mgt-person>
   <mgt-person id="busy" person-query="bobk@tailspintoys.com" show-presence view="twoLines"></mgt-person>
   <mgt-person id="busyOof" person-query="Diego Siciliani" show-presence view="twoLines"></mgt-person>
   <mgt-person id="dnd" person-query="Lynne Robbins" show-presence view="twoLines"></mgt-person>
   <mgt-person id="dndOof" person-query="EmilyB" show-presence view="twoLines"></mgt-person>
   <mgt-person id="away" person-query="BrianJ" show-presence view="twoLines"></mgt-person>
   <mgt-person id="oof" person-query="JoniS@M365x214355.onmicrosoft.com" show-presence view="twoLines"></mgt-person>
   <div class="title"><span>Presence badge on small avatars: </span></div>
   <mgt-person class="small" id="online-small" person-query="me" show-presence></mgt-person>
   <mgt-person class="small" id="onlineOof-small" person-query="Isaiah Langer" show-presence></mgt-person>
   <mgt-person class="small" id="busy-small" person-query="bobk@tailspintoys.com" show-presence></mgt-person>
   <mgt-person class="small" id="busyOof-small" person-query="Diego Siciliani" show-presence></mgt-person>
   <mgt-person class="small" id="dnd-small" person-query="Lynne Robbins" show-presence></mgt-person>
   <mgt-person class="small" id="dndOof-small" person-query="EmilyB" show-presence></mgt-person>
   <mgt-person class="small" id="away-small" person-query="BrianJ" show-presence></mgt-person>
   <mgt-person class="small" id="oof-small" person-query="JoniS@M365x214355.onmicrosoft.com" show-presence></mgt-person>
   <div class="title"><span>Presence badge on small avatars with line view: </span></div>
   <mgt-person id="online-small" person-query="me" view="oneline" show-presence avatar-size="small"></mgt-person>
   <mgt-person id="online-small" person-query="me" view="twolines" show-presence avatar-size="small"></mgt-person>
   <mgt-person id="online-small" person-query="me" view="threelines" show-presence avatar-size="small"></mgt-person>
 `;

export const personQuery = () => html`
   <mgt-person person-query="me"></mgt-person>
 `;

export const personAvatarType = () => html`
   <mgt-person person-query="me" avatar-type="photo"></mgt-person>
   <br>
   <mgt-person person-query="me" avatar-type="initials"></mgt-person>
 `;

export const personDisableImageFetch = () => html`
   <mgt-person person-query="me" disable-image-fetch></mgt-person>
 `;

export const moreExamples = () => html`
   <style>
     .example {
       margin-bottom: 20px;
     }

     .styled-person {
       --default-font-family: 'Comic Sans MS', cursive, sans-serif;
       --person-line1-text-color: red;
       --person-avatar-size: 60px;
       --default-font-size: 20px;
       --person-line2-text-color: green;
       --person-avatar-border-radius: 10% 35%;
       --person-line2-text-transform: uppercase;
     }

    .person-initials {
      --person-initials-text-color: yellow;
      --person-initials-background-color: red;
      --person-avatar-size: 60px;
      --person-avatar-border-radius: 10% 35%;
    }

    .person-with-avatar-border {
      --person-avatar-border: 5px dotted gold;
    }
  </style>

   <div class="example">
     <div>Default person</div>
     <mgt-person person-query="me"></mgt-person>
   </div>

   <div class="example">
     <div>One line</div>
     <mgt-person person-query="me" view="oneline"></mgt-person>
   </div>

   <div class="example">
     <div>Two lines</div>
     <mgt-person person-query="me" view="twoLines"></mgt-person>
   </div>

   <div class="example">
     <div>Change line content</div>
     <!--add fallback property by comma separating-->
     <mgt-person
       person-query="me"
       line1-property="givenName"
       line2-property="jobTitle,mail"
       view="twoLines"
     ></mgt-person>
   </div>

   <div class="example">
     <div>Large avatar</div>
     <mgt-person person-query="me" avatar-size="large"></mgt-person>
   </div>

   <div class="example">
     <div>Different styles (see css tab for style)</div>
     <mgt-person class="styled-person" person-query="me" view="twoLines"></mgt-person>
   </div>

   <div class="example" style="width: 200px">
     <div>Overflow</div>
     <mgt-person person-query="me" view="twoLines"></mgt-person>
   </div>

  <div class="example">
    <div>Avatar with border (see css tab for style)</div>
    <mgt-person class="person-with-avatar-border" person-query="me" avatar-size="large" view="oneline"></mgt-person>
  </div>

  <div class="example">
    <div>Style initials (see css tab for style)</div>
    <mgt-person avatar-type="initials" class="person-initials" person-query="alex@fineartschool.net" view="oneline"></mgt-person>
  </div>

<<<<<<< HEAD
   <div>
     <div>Additional Person properties</div>
     <mgt-person
       person-query="me"
       view="twoLines"
       line1-property="displayName"
       line2-property="officeLocation"
     ></mgt-person>
   </div>
 `;
=======
  <div>
    <div>Additional Person properties</div>
    <mgt-person
      person-query="me"
      view="twoLines"
      line1-property="displayName"
      line2-property="officeLocation"
    ></mgt-person>
  </div>


  <div>
    <div>Lists of people</div>
    <ul role="menu">
      <li role="menuitem" data-is-focusable="true" class="ui-list__item" tabindex="0">
        <mgt-person
          person-query="me"
          view="twoLines"
          line2-property="jobTitle"
        ></mgt-person>
      </li>
      <li role="menuitem" data-is-focusable="true" class="ui-list__item" tabindex="-1">
        <mgt-person
          user-id="2804bc07-1e1f-4938-9085-ce6d756a32d2"
          view="twoLines"
          line2-property="jobTitle"
        ></mgt-person>
      </li>
    </ul>
  </div>

`;
>>>>>>> 274af2c6
<|MERGE_RESOLUTION|>--- conflicted
+++ resolved
@@ -386,18 +386,6 @@
     <mgt-person avatar-type="initials" class="person-initials" person-query="alex@fineartschool.net" view="oneline"></mgt-person>
   </div>
 
-<<<<<<< HEAD
-   <div>
-     <div>Additional Person properties</div>
-     <mgt-person
-       person-query="me"
-       view="twoLines"
-       line1-property="displayName"
-       line2-property="officeLocation"
-     ></mgt-person>
-   </div>
- `;
-=======
   <div>
     <div>Additional Person properties</div>
     <mgt-person
@@ -429,5 +417,4 @@
     </ul>
   </div>
 
-`;
->>>>>>> 274af2c6
+`;