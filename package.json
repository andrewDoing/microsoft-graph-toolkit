{
  "name": "root",
  "private": true,
<<<<<<< HEAD
  "version": "3.0.0-preview.1",
  "workspaces": {
    "packages": [
      "packages/*",
      "packages/providers/*",
      "samples/react-admin-app",
      "samples/react-app",
      "samples/angular-app",
      "samples/vue-app",
      "samples/electron-app",
      "samples/sp-webpart",
      "samples/sp-mgt",
      "samples/teamsfx-app/tabs"
    ],
    "nohoist": [
      "**/@microsoft/sp*",
      "**/@microsoft/eslint*",
      "**/@rushstack/*",
      "**/@vue/*"
    ]
  },
=======
  "version": "2.10.2",
  "workspaces": [
    "packages/*",
    "packages/providers/*",
    "samples/react-app",
    "samples/angular-app",
    "samples/vue-app",
    "samples/electron-app",
    "samples/sp-webpart",
    "samples/teamsfx-app/tabs"
  ],
>>>>>>> cea09863
  "scripts": {
    "init": "yarn && yarn build",
    "analyze": "custom-elements-manifest analyze --litelement --globs \"./packages/*/src/**/*.ts\"",
    "build": "npm run prettier:check && npm run clean && lerna run build --scope @microsoft/*",
    "build:compile": "npm run prettier:check && npm run clean && lerna run build:compile --scope @microsoft/*",
    "build:mgt": "cd ./packages/mgt && npm run build",
    "build:mgt-element": "cd ./packages/mgt-element && npm run build",
    "build:mgt-components": "cd ./packages/mgt-components && npm run build",
    "build:mgt-react": "lerna run build --scope @microsoft/mgt-react",
    "build:mgt-spfx": "lerna run build --scope @microsoft/mgt-spfx",
    "build:sp-webpart": "lerna run build --scope mgt-demo",
    "build:sp-mgt": "lerna run build --scope sp-mgt-no-framework",
    "package:sp-webpart": "lerna run package --scope mgt-demo",
    "package:sp-mgt": "lerna run package --scope sp-mgt-no-framework",
    "bundle": "cd ./packages/mgt && npm run bundle",
    "bootstrap": "lerna bootstrap --useWorkspaces",
    "clean": "lerna run --parallel --stream --scope @microsoft/* clean",
    "link": "lerna link --force-local",
    "lint": "eslint -c .eslintrc.js  'packages/*/src/**/*.ts'",
    "pack": "shx rm -rf artifacts/*.tgz && lerna exec --stream --scope @microsoft/* -- npm pack",
    "prepare": "lerna bootstrap --force-local",
    "sass": "lerna run sass --scope @microsoft/*",
    "serve": "web-dev-server --port 3000 --node-resolve --open --watch --compatibility none --app-index index.html",
    "serve:https": "web-dev-server --http2 --port 3000 --node-resolve --open --watch --compatibility none --app-index index.html",
    "start": "npm-run-all prettier:check watch:serve",
    "start:storybook": "npm-run-all storybook:dev storybook:watch",
    "start:https": "npm-run-all prettier:check build:esm watch:serve:https",
    "watch": "lerna run --parallel --stream --scope @microsoft/* build:watch ",
    "watch:serve": "npm-run-all --parallel watch serve",
    "watch:serve:https": "npm-run-all -parallel watch serve:https",
    "watch:components": "lerna run --parallel build:watch --scope @microsoft/mgt-components --include-dependents",
    "watch:react-admin-app": "lerna run start --scope react-admin-app",
    "watch:react": "npm-run-all --parallel watch:components watch:react-admin-app",
    "prettier:base": "prettier --parser typescript",
    "prettier:check": "npm run prettier:base -- --check \"packages/**/*.{ts,tsx}\"",
    "prettier:write": "npm run prettier:base -- --write \"packages/**/*.{ts,tsx}\"",
    "storybook": "start-storybook -p 6006 -s assets",
    "storybook:dev": "npm run build:compile && npm run analyze",
    "storybook:watch": "npm-run-all --parallel watch storybook:bundle:watch storybook",
    "storybook:bundle": "rollup -c ./.storybook/rollup.config.js",
    "storybook:bundle:watch": "rollup -c ./.storybook/rollup.config.js --watch",
    "storybook:build": "npm run storybook:bundle && npm run storybook:dev && build-storybook -s assets && cpx .storybook/CNAME storybook-static && node ./.storybook/fix-title.js 'Microsoft Graph Toolkit Playground' ../",
    "storybook:deploy": "npm run storybook:build && storybook-to-ghpages -e storybook-static",
    "setLicense": "gulp setLicense",
    "test": "jest",
    "version:tsc": "tsc -v"
  },
  "storybook-deployer": {
    "gitUsername": "@microsoft/mgt",
    "gitEmail": "noreply@microsoft.com",
    "commitMessage": "Deploy Storybook [skip ci]"
  },
  "devDependencies": {
    "@babel/core": "^7.12.8",
    "@babel/plugin-proposal-class-properties": "^7.12.1",
    "@babel/plugin-proposal-decorators": "^7.12.1",
    "@babel/plugin-proposal-object-rest-spread": "^7.12.1",
    "@babel/preset-env": "^7.12.7",
    "@babel/preset-react": "^7.12.7",
    "@babel/preset-typescript": "^7.12.7",
    "@custom-elements-manifest/analyzer": "^0.6.6",
    "@octokit/rest": "^18.5.3",
    "@open-wc/testing-helpers": "^2.1.4",
    "@storybook/addon-a11y": "^6.4.4",
    "@storybook/addon-actions": "^6.4.4",
    "@storybook/addon-docs": "^6.4.4",
    "@storybook/addon-knobs": "^6.3.0",
    "@storybook/addon-links": "^6.4.4",
    "@storybook/addon-storysource": "^6.4.4",
    "@storybook/cli": "^6.4.4",
    "@storybook/storybook-deployer": "^2.8.10",
    "@storybook/web-components": "^6.4.4",
    "@testing-library/dom": "^8.20.0",
    "@testing-library/jest-dom": "^5.16.5",
    "@testing-library/user-event": "^14.4.3",
    "@types/jest": "^29.2.4",
    "@types/node": "12.12.22",
    "@types/react": "^17.0.00",
    "@types/react-dom": "^17.0.0",
    "@typescript-eslint/eslint-plugin": "^5.54.0",
    "@typescript-eslint/eslint-plugin-tslint": "^5.54.0",
    "@typescript-eslint/parser": "^5.54.0",
    "@web/dev-server": "^0.1.10",
    "@webcomponents/webcomponentsjs": "^2.5.0",
    "babel-loader": "^8.2.1",
    "core-js": "^3.7.0",
    "cpx": "^1.5.0",
    "eslint": "^8.35.0",
    "eslint-config-prettier": "^8.6.0",
    "eslint-plugin-jsdoc": "^40.0.0",
    "eslint-plugin-prefer-arrow": "^1.2.3",
    "eslint-plugin-react": "^7.32.2",
    "fs-extra": "^9.0.1",
    "gulp": "^4.0.2",
    "gulp-append-prepend": "^1.0.8",
    "gulp-clean-css": "4.3.0",
    "gulp-header-license": "^1.0.10",
    "gulp-rename": "^2.0.0",
    "gulp-replace-task": "^2.0.1",
    "gulp-sass": "^5.1.0",
    "gulp-util": "^3.0.8",
    "husky": "^4.3.0",
    "jest": "^29.3.1",
    "jest-environment-jsdom": "^29.3.1",
    "jest-fetch-mock": "^3.0.3",
    "jest-junit": "^15.0.0",
    "lerna": "^3.22.1",
    "lit": "^2.3.1",
    "monaco-editor": "^0.30.0",
    "monaco-editor-webpack-plugin": "^6.0.0",
    "node-sass": "npm:sass@^1.44.0",
    "npm-run-all": "^4.1.5",
    "prettier": "2.2.1",
    "react": "^17.0.1",
    "react-dom": "^17.0.1",
    "regenerator-runtime": "^0.13.7",
    "rollup": "2.46.0",
    "rollup-plugin-babel": "^4.4.0",
    "rollup-plugin-babel-minify": "^10.0.0",
    "rollup-plugin-commonjs": "^10.1.0",
    "rollup-plugin-json": "^4.0.0",
    "rollup-plugin-node-resolve": "^5.2.0",
    "rollup-plugin-postcss": "^3.1.8",
    "rollup-plugin-terser": "^7.0.2",
    "rollup-plugin-typescript": "^1.0.1",
    "sass": "^1.29.0",
    "shx": "^0.3.3",
    "storybook-addon-web-components-knobs": "^0.3.20",
    "storybook-version": "^0.1.1",
    "testing-library__dom": "^7.29.4-beta.1",
    "ts-jest": "^29.0.3",
    "typescript": "^4.9.4",
    "web-component-analyzer": "^1.1.6",
    "whatwg-fetch": "^3.6.2"
  },
  "husky": {
    "hooks": {
      "pre-commit": "npm run prettier:check"
    }
  },
  "prettier": {
    "printWidth": 120,
    "singleQuote": true,
    "trailingComma": "none",
    "arrowParens": "avoid",
    "embeddedLanguageFormatting": "off"
  },
  "resolutions": {
    "@microsoft/microsoft-graph-client": "3.0.2",
    "@typescript-eslint/eslint-plugin": "^5.54.0",
    "@typescript-eslint/eslint-plugin-tslint": "^5.54.0",
    "@typescript-eslint/parser": "^5.54.0",
    "responselike": "2.0.0"
  }
}<|MERGE_RESOLUTION|>--- conflicted
+++ resolved
@@ -1,7 +1,6 @@
 {
   "name": "root",
   "private": true,
-<<<<<<< HEAD
   "version": "3.0.0-preview.1",
   "workspaces": {
     "packages": [
@@ -23,19 +22,6 @@
       "**/@vue/*"
     ]
   },
-=======
-  "version": "2.10.2",
-  "workspaces": [
-    "packages/*",
-    "packages/providers/*",
-    "samples/react-app",
-    "samples/angular-app",
-    "samples/vue-app",
-    "samples/electron-app",
-    "samples/sp-webpart",
-    "samples/teamsfx-app/tabs"
-  ],
->>>>>>> cea09863
   "scripts": {
     "init": "yarn && yarn build",
     "analyze": "custom-elements-manifest analyze --litelement --globs \"./packages/*/src/**/*.ts\"",
@@ -54,7 +40,7 @@
     "bootstrap": "lerna bootstrap --useWorkspaces",
     "clean": "lerna run --parallel --stream --scope @microsoft/* clean",
     "link": "lerna link --force-local",
-    "lint": "eslint -c .eslintrc.js  'packages/*/src/**/*.ts'",
+    "lint": "eslint -c .eslintrc.js --quiet 'packages/*/src/**/*.ts'",
     "pack": "shx rm -rf artifacts/*.tgz && lerna exec --stream --scope @microsoft/* -- npm pack",
     "prepare": "lerna bootstrap --force-local",
     "sass": "lerna run sass --scope @microsoft/*",
