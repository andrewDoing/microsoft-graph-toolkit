{
  "name": "root",
  "private": true,
  "version": "3.0.0",
  "workspaces": {
    "packages": [
      "packages/*",
      "packages/providers/*",
      "samples/react-contoso",
      "samples/react-app",
      "samples/react-chat",
      "samples/angular-app",
      "samples/vue-app",
      "samples/electron-app",
      "samples/sp-webpart",
      "samples/sp-mgt",
      "samples/teamsfx-app"
    ],
    "nohoist": [
      "**/@microsoft/sp*",
      "**/@microsoft/eslint*",
      "**/@rushstack/*",
      "**/@vue/*"
    ]
  },
  "scripts": {
    "init": "yarn && yarn build",
    "analyze": "custom-elements-manifest analyze --litelement --globs \"./packages/*/src/**/*.ts\"",
    "build": "npm run prettier:check && npm run clean && lerna run build --scope @microsoft/*",
    "build:compile": "npm run prettier:check && npm run clean && lerna run build:compile --scope @microsoft/*",
    "build:mgt": "cd ./packages/mgt && npm run build",
    "build:mgt-element": "cd ./packages/mgt-element && npm run build",
    "build:mgt-components": "cd ./packages/mgt-components && npm run build",
    "build:mgt-react": "lerna run build --scope @microsoft/mgt-react",
    "build:mgt-spfx": "lerna run build --scope @microsoft/mgt-spfx",
    "build:sp-webpart": "lerna run build --scope mgt-demo",
    "build:sp-mgt": "lerna run build --scope sp-mgt-no-framework",
<<<<<<< HEAD
    "build:mgt-chat": "lerna run build --scope @microsoft/mgt-chat",
=======
>>>>>>> e979212f
    "build:react-contoso": "lerna run build --scope react-contoso",
    "package:sp-webpart": "lerna run package --scope mgt-demo",
    "package:sp-mgt": "lerna run package --scope sp-mgt-no-framework",
    "bundle": "cd ./packages/mgt && npm run bundle",
    "clean": "lerna run --parallel --stream --scope @microsoft/* clean",
    "lint:eslint": "eslint -c .eslintrc.js --quiet 'packages/*/src/**/*.ts'",
    "lint:styles": "stylelint './packages/mgt-components/**/*.{css,scss}'",
    "lint:fix": "npm run lint:styles -- --fix",
    "lint": "npm run lint:eslint && npm run lint:styles",
    "pack": "shx rm -rf artifacts/*.tgz && lerna exec --stream --scope @microsoft/* -- npm pack",
    "sass": "lerna run sass --scope @microsoft/*",
    "serve": "web-dev-server --port 3000 --node-resolve --open --watch --compatibility none --app-index index.html",
    "serve:https": "web-dev-server --http2 --port 3000 --node-resolve --open --watch --compatibility none --app-index index.html",
    "start": "npm-run-all prettier:check watch:serve",
    "start:storybook": "npm-run-all storybook:dev storybook:watch",
    "start:https": "npm-run-all prettier:check build:esm watch:serve:https",
    "watch": "lerna run --parallel --stream --scope @microsoft/* build:watch ",
    "watch:serve": "npm-run-all --parallel watch serve",
    "watch:serve:https": "npm-run-all -parallel watch serve:https",
    "watch:components": "lerna run --parallel build:watch --scope @microsoft/mgt-components --include-dependents",
    "watch:react-contoso": "lerna run start --scope react-contoso",
    "watch:react": "npm-run-all --parallel watch:components watch:react-contoso",
<<<<<<< HEAD
    "watch:chat-library": "lerna run build:watch --scope @microsoft/mgt-chat --include-dependents",
    "watch:chat-test-app": "lerna run start --scope react-chat",
    "watch:chat": "npm-run-all --parallel watch:chat-library watch:chat-test-app",
=======
>>>>>>> e979212f
    "prettier:base": "prettier --parser typescript",
    "prettier:check": "npm run prettier:base -- --check \"packages/**/*.{ts,tsx}\"",
    "prettier:write": "npm run prettier:base -- --write \"packages/**/*.{ts,tsx}\"",
    "storybook": "start-storybook -p 6006 -s assets",
    "storybook:dev": "npm run build:compile && npm run analyze",
    "storybook:watch": "npm-run-all --parallel watch storybook:bundle:watch storybook",
    "storybook:bundle": "rollup -c ./.storybook/rollup.config.js",
    "storybook:bundle:watch": "rollup -c ./.storybook/rollup.config.js --watch",
    "storybook:build": "npm run storybook:bundle && npm run storybook:dev && build-storybook -s assets && cpx .storybook/CNAME storybook-static && node ./.storybook/fix-title.js 'Microsoft Graph Toolkit Playground' ../",
    "storybook:deploy": "npm run storybook:build && storybook-to-ghpages -e storybook-static",
    "setLicense": "gulp setLicense",
    "test": "jest",
    "version:tsc": "tsc -v"
  },
  "storybook-deployer": {
    "gitUsername": "@microsoft/mgt",
    "gitEmail": "noreply@microsoft.com",
    "commitMessage": "Deploy Storybook [skip ci]"
  },
  "devDependencies": {
    "@babel/core": "^7.12.8",
    "@babel/plugin-proposal-class-properties": "^7.12.1",
    "@babel/plugin-proposal-decorators": "^7.12.1",
    "@babel/plugin-proposal-object-rest-spread": "^7.12.1",
    "@babel/preset-env": "^7.12.7",
    "@babel/preset-react": "^7.12.7",
    "@babel/preset-typescript": "^7.12.7",
    "@custom-elements-manifest/analyzer": "^0.6.6",
    "@microsoft/eslint-config-msgraph": "^1.0.0",
    "@octokit/rest": "^18.5.3",
    "@open-wc/testing-helpers": "^2.1.4",
    "@storybook/addon-a11y": "^6.4.4",
    "@storybook/addon-actions": "^6.4.4",
    "@storybook/addon-docs": "^6.4.4",
    "@storybook/addon-knobs": "^6.3.0",
    "@storybook/addon-links": "^6.4.4",
    "@storybook/addon-storysource": "^6.4.4",
    "@storybook/cli": "^6.4.4",
    "@storybook/storybook-deployer": "^2.8.10",
    "@storybook/web-components": "^6.4.4",
    "@testing-library/dom": "^8.20.0",
    "@testing-library/jest-dom": "^5.16.5",
    "@testing-library/user-event": "^14.4.3",
    "@types/jest": "^29.2.4",
    "@types/node": "12.12.22",
    "@types/react": "^17.0.00",
    "@types/react-dom": "^17.0.0",
    "@typescript-eslint/eslint-plugin": "^5.59.0",
    "@typescript-eslint/parser": "^5.59.0",
    "@web/dev-server": "^0.1.10",
    "@webcomponents/webcomponentsjs": "^2.5.0",
    "babel-loader": "^8.2.1",
    "core-js": "^3.7.0",
    "cpx": "^1.5.0",
    "eslint": "^8.42.0",
    "eslint-config-prettier": "^8.8.0",
    "eslint-plugin-jsdoc": "^46.2.6",
    "eslint-plugin-prefer-arrow": "^1.2.3",
    "eslint-plugin-react": "^7.32.2",
    "eslint-plugin-react-hooks": "^4.6.0",
    "fs-extra": "^9.0.1",
    "gulp": "^4.0.2",
    "gulp-append-prepend": "^1.0.8",
    "gulp-clean-css": "4.3.0",
    "gulp-header-license": "^1.0.10",
    "gulp-rename": "^2.0.0",
    "gulp-replace-task": "^2.0.1",
    "gulp-sass": "^5.1.0",
    "gulp-util": "^3.0.8",
    "husky": "^4.3.0",
    "immer": "^9.0.19",
    "jest": "^29.3.1",
    "jest-environment-jsdom": "^29.3.1",
    "jest-fetch-mock": "^3.0.3",
    "jest-junit": "^15.0.0",
    "lerna": "^7.0.0",
    "lit": "^2.3.1",
    "monaco-editor": "^0.30.0",
    "monaco-editor-webpack-plugin": "^6.0.0",
    "node-sass": "npm:sass@^1.44.0",
    "npm-run-all": "^4.1.5",
    "prettier": "2.8.8",
    "react": "^17.0.1",
    "react-dom": "^17.0.1",
    "regenerator-runtime": "^0.13.7",
    "rollup": "2.46.0",
    "rollup-plugin-babel": "^4.4.0",
    "rollup-plugin-babel-minify": "^10.0.0",
    "rollup-plugin-commonjs": "^10.1.0",
    "rollup-plugin-json": "^4.0.0",
    "rollup-plugin-node-resolve": "^5.2.0",
    "rollup-plugin-postcss": "^3.1.8",
    "rollup-plugin-terser": "^7.0.2",
    "rollup-plugin-typescript": "^1.0.1",
    "sass": "^1.29.0",
    "shx": "^0.3.3",
    "storybook-addon-web-components-knobs": "^0.3.20",
    "storybook-version": "^0.1.1",
    "stylelint": "^15.6.1",
    "stylelint-config-prettier-scss": "^0.0.1",
    "stylelint-config-standard-scss": "^9.0.0",
    "testing-library__dom": "^7.29.4-beta.1",
    "ts-jest": "^29.0.3",
    "typescript": "^5.1.3",
    "web-component-analyzer": "^1.1.6",
    "whatwg-fetch": "^3.6.2"
  },
  "husky": {
    "hooks": {
      "pre-commit": "npm run prettier:check && npm run lint"
    }
  },
  "resolutions": {
    "@typescript-eslint/eslint-plugin": "^5.54.0",
    "@typescript-eslint/eslint-plugin-tslint": "^5.54.0",
    "@typescript-eslint/parser": "^5.54.0",
    "responselike": "2.0.0"
  }
}<|MERGE_RESOLUTION|>--- conflicted
+++ resolved
@@ -35,10 +35,7 @@
     "build:mgt-spfx": "lerna run build --scope @microsoft/mgt-spfx",
     "build:sp-webpart": "lerna run build --scope mgt-demo",
     "build:sp-mgt": "lerna run build --scope sp-mgt-no-framework",
-<<<<<<< HEAD
     "build:mgt-chat": "lerna run build --scope @microsoft/mgt-chat",
-=======
->>>>>>> e979212f
     "build:react-contoso": "lerna run build --scope react-contoso",
     "package:sp-webpart": "lerna run package --scope mgt-demo",
     "package:sp-mgt": "lerna run package --scope sp-mgt-no-framework",
@@ -61,12 +58,9 @@
     "watch:components": "lerna run --parallel build:watch --scope @microsoft/mgt-components --include-dependents",
     "watch:react-contoso": "lerna run start --scope react-contoso",
     "watch:react": "npm-run-all --parallel watch:components watch:react-contoso",
-<<<<<<< HEAD
     "watch:chat-library": "lerna run build:watch --scope @microsoft/mgt-chat --include-dependents",
     "watch:chat-test-app": "lerna run start --scope react-chat",
     "watch:chat": "npm-run-all --parallel watch:chat-library watch:chat-test-app",
-=======
->>>>>>> e979212f
     "prettier:base": "prettier --parser typescript",
     "prettier:check": "npm run prettier:base -- --check \"packages/**/*.{ts,tsx}\"",
     "prettier:write": "npm run prettier:base -- --write \"packages/**/*.{ts,tsx}\"",
