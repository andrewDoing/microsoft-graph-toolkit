--- conflicted
+++ resolved
@@ -4,12 +4,8 @@
 @customElement('mgt-msal-provider')
 export class MgtMsalProvider extends LitElement{
 
-<<<<<<< HEAD
-=======
-    private _provider : MsalProvider;
     private _isInitialized : boolean = false;
 
->>>>>>> 8ca7deb3
     @property({
         type: String,
         attribute: 'client-id'
@@ -54,18 +50,12 @@
                 let loginTypeEnum = LoginType[loginType];
                 config.loginType = loginTypeEnum;
             }
-
-<<<<<<< HEAD
-            Providers.addMsalProvider(config);
-=======
+            
             if (this.authority) {
                 config.authority = this.authority;
             }
-
-            this._provider = new MsalProvider(config);
-
-            Providers.add(this._provider);
->>>>>>> 8ca7deb3
+            
+            Providers.addMsalProvider(config);
         }
     }
 }