import ReactDOM from 'react-dom';
import { App } from './App';
import { mergeStyles } from '@fluentui/react';
import { Msal2Provider } from '@microsoft/mgt-msal2-provider';
import { Providers, LoginType } from '@microsoft/mgt-element';
import { brokerSettings } from '@microsoft/mgt-chat';

// Inject some global styles
mergeStyles({
  ':global(body,html,#root)': {
    margin: 0,
    padding: 0,
    height: '100vh',
    overflow: 'hidden'
  }
});

brokerSettings.functionHost = process.env.REACT_APP_URL_AZURE_FUNCTION!;
brokerSettings.appId = process.env.REACT_APP_BACKEND_CLIENT_ID!;

Providers.globalProvider = new Msal2Provider({
  clientId: process.env.REACT_APP_CLIENT_ID!,
  loginType: LoginType.Redirect,
<<<<<<< HEAD
=======

>>>>>>> 6d38cb28
  scopes: [
    'Bookmark.Read.All',
    'Calendars.Read',
    'Chat.Create',
    'Chat.Read',
    'Chat.ReadBasic',
    'Chat.ReadWrite',
    'ChatMember.ReadWrite',
    'ChatMessage.Send',
    'ExternalItem.Read.All',
    'Files.Read',
    'Files.Read.All',
    'Files.ReadWrite.All',
    'Group.Read.All',
    'Group.ReadWrite.All',
    'Mail.Read',
    'Mail.ReadBasic',
    'People.Read',
    'People.Read.All',
    'Presence.Read.All',
    'User.Read',
    'Sites.Read.All',
    'Sites.ReadWrite.All',
    'Tasks.Read',
    'Tasks.ReadWrite',
    'Team.ReadBasic.All',
    'User.ReadBasic.All',
    'User.Read.All'
  ]
});

ReactDOM.render(<App />, document.getElementById('root'));<|MERGE_RESOLUTION|>--- conflicted
+++ resolved
@@ -3,7 +3,6 @@
 import { mergeStyles } from '@fluentui/react';
 import { Msal2Provider } from '@microsoft/mgt-msal2-provider';
 import { Providers, LoginType } from '@microsoft/mgt-element';
-import { brokerSettings } from '@microsoft/mgt-chat';
 
 // Inject some global styles
 mergeStyles({
@@ -15,16 +14,9 @@
   }
 });
 
-brokerSettings.functionHost = process.env.REACT_APP_URL_AZURE_FUNCTION!;
-brokerSettings.appId = process.env.REACT_APP_BACKEND_CLIENT_ID!;
-
 Providers.globalProvider = new Msal2Provider({
   clientId: process.env.REACT_APP_CLIENT_ID!,
   loginType: LoginType.Redirect,
-<<<<<<< HEAD
-=======
-
->>>>>>> 6d38cb28
   scopes: [
     'Bookmark.Read.All',
     'Calendars.Read',
