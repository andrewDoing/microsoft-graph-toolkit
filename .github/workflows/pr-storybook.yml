# This workflow will do a clean install of node dependencies, build the source code and run tests across different versions of node
# For more information see: https://help.github.com/actions/language-and-framework-guides/using-nodejs-with-github-actions

name: Deploy pr storybook

on:
  pull_request:
    types: [opened, labeled, synchronize, reopened]
    branches: [main, release/**, next/**]

jobs:
  storybook:
    if: "contains(github.event.pull_request.labels.*.name, 'Build: Storybook')"
    runs-on: ubuntu-latest

    strategy:
      matrix:
<<<<<<< HEAD
        node-version: [16.x]
=======
        node-version: [14.x]
>>>>>>> adca1633

    steps:
      - uses: actions/checkout@v2
      - name: Use Node.js ${{ matrix.node-version }}
        uses: actions/setup-node@v1
        with:
          node-version: ${{ matrix.node-version }}
          registry-url: 'https://registry.npmjs.org'

      - name: Build 🛠
        run: |
          npm install -g yarn lerna
          yarn
          yarn build
          yarn storybook:build

      - name: Deploy mgt.dev/next/pr/${{ github.event.number }} 🚀
        uses: JamesIves/github-pages-deploy-action@v4.4.1
        with:
          branch: gh-pages
          folder: storybook-static
          target-folder: next/pr/${{ github.event.number }}

      - name: Comment PR
        uses: thollander/actions-comment-pull-request@v1
        with:
          message: 'The updated storybook is available [here](https://mgt.dev/next/pr/${{ github.event.number }})'
          GITHUB_TOKEN: ${{ secrets.GITHUB_TOKEN }}<|MERGE_RESOLUTION|>--- conflicted
+++ resolved
@@ -15,11 +15,7 @@
 
     strategy:
       matrix:
-<<<<<<< HEAD
         node-version: [16.x]
-=======
-        node-version: [14.x]
->>>>>>> adca1633
 
     steps:
       - uses: actions/checkout@v2
