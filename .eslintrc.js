module.exports = {
  env: {
    browser: true,
    es6: true,
    node: true
  },
<<<<<<< HEAD
  extends: ['@microsoft/eslint-config-msgraph', 'plugin:jsx-a11y/recommended', 'plugin:react-hooks/recommended'],
=======
  extends: ['@microsoft/eslint-config-msgraph', 'plugin:storybook/recommended'],
>>>>>>> 247f37ae
  parser: '@typescript-eslint/parser',
  parserOptions: {
    project: [
      'packages/mgt/tsconfig.json',
      'packages/mgt-element/tsconfig.json',
      'packages/mgt-chat/tsconfig.json',
      'packages/mgt-components/tsconfig.json',
      'packages/mgt-react/tsconfig.json',
      'packages/mgt-spfx/tsconfig.json',
      'packages/mgt-spfx-utils/tsconfig.json',
      'packages/providers/mgt-electron-provider/tsconfig.authenticator.json',
      'packages/providers/mgt-electron-provider/tsconfig.provider.json',
      'packages/providers/mgt-mock-provider/tsconfig.json',
      'packages/providers/mgt-msal2-provider/tsconfig.json',
      'packages/providers/mgt-proxy-provider/tsconfig.json',
      'packages/providers/mgt-sharepoint-provider/tsconfig.json',
      'packages/providers/mgt-teamsfx-provider/tsconfig.json'
    ],
    sourceType: 'module'
  },
  plugins: [
    'eslint-plugin-jsdoc',
    'eslint-plugin-prefer-arrow',
    'eslint-plugin-react',
    '@typescript-eslint',
    'jsx-a11y',
    'react-hooks'
  ],
  root: true,
  ignorePatterns: ['**/**-css.ts', '.eslintrc.js', '*.cjs'],
  rules: {
    '@typescript-eslint/no-explicit-any': 'warn',
    // prefer-nullish-coalescing requires strictNullChecking to be turned on
    '@typescript-eslint/prefer-nullish-coalescing': 'off',
    'react/jsx-curly-spacing': 'off',
    'react/jsx-equals-spacing': 'off',
    'react/jsx-tag-spacing': [
      'off',
      {
        afterOpening: 'allow',
        closingSlash: 'allow'
      }
    ],
    'react/jsx-wrap-multilines': 'off'
  }
};<|MERGE_RESOLUTION|>--- conflicted
+++ resolved
@@ -4,11 +4,12 @@
     es6: true,
     node: true
   },
-<<<<<<< HEAD
-  extends: ['@microsoft/eslint-config-msgraph', 'plugin:jsx-a11y/recommended', 'plugin:react-hooks/recommended'],
-=======
-  extends: ['@microsoft/eslint-config-msgraph', 'plugin:storybook/recommended'],
->>>>>>> 247f37ae
+  extends: [
+    '@microsoft/eslint-config-msgraph',
+    'plugin:jsx-a11y/recommended',
+    'plugin:react-hooks/recommended',
+    'plugin:storybook/recommended'
+  ],
   parser: '@typescript-eslint/parser',
   parserOptions: {
     project: [
